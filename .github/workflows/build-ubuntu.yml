---
name: Build - Ubuntu

on:
  workflow_dispatch:
  pull_request:
    types: [opened, synchronize, reopened, ready_for_review]
    paths:
      - "src/**"
  merge_group:
  push:
    paths:
      - "src/**"
    branches:
      - main

env:
  CMAKE_BUILD_PARALLEL_LEVEL: 2
  MAKEFLAGS: "-j 2"

jobs:
  cancel-runs:
    if: github.event_name == 'pull_request' && github.ref != 'refs/heads/main'
    runs-on: ubuntu-latest
    steps:
      - name: Cancel Previous Runs
        uses: styfle/cancel-workflow-action@0.9.1
        with:
          access_token: ${{ github.token }}

  job:
    if: ${{ github.event_name == 'push' || !github.event.pull_request.draft }}
    name: ${{ matrix.os }}-${{ matrix.buildtype }}
    runs-on: ${{ matrix.os }}

    strategy:
      fail-fast: false
      matrix:
<<<<<<< HEAD
        os: [ubuntu-22.04]
        buildtype: [linux-debug]
=======
        os: [ubuntu-22.04, ubuntu-24.04]
        buildtype: [linux-release, linux-debug]
>>>>>>> 92c07cf1
        include:
          - os: ubuntu-22.04
            triplet: x64-linux
          - os: ubuntu-24.04
            triplet: x64-linux

    steps:
      - name: Checkout repository
        uses: actions/checkout@main

<<<<<<< HEAD
      - name: Switch to gcc-11
        if: matrix.os == 'ubuntu-20.04'
=======
      - name: Install Linux Dependencies
        run: >
          sudo apt-get update && sudo apt-get install ccache linux-headers-"$(uname -r)"

      - name: Switch to gcc-12 on Ubuntu 22.04
        if: matrix.os == 'ubuntu-22.04'
        run: |
          sudo apt install gcc-12 g++-12
          sudo update-alternatives --install /usr/bin/gcc gcc /usr/bin/gcc-12 100 --slave /usr/bin/g++ g++ /usr/bin/g++-12 --slave /usr/bin/gcov gcov /usr/bin/gcov-12
          sudo update-alternatives --set gcc /usr/bin/gcc-12

      - name: Switch to gcc-14 on Ubuntu 24.04
        if: matrix.os == 'ubuntu-24.04'
>>>>>>> 92c07cf1
        run: |
          sudo add-apt-repository ppa:ubuntu-toolchain-r/test -y
          sudo apt-get update
          sudo apt-get install gcc-14 g++-14 -y
          sudo update-alternatives --install /usr/bin/gcc gcc /usr/bin/gcc-14 100 --slave /usr/bin/g++ g++ /usr/bin/g++-14 --slave /usr/bin/gcov gcov /usr/bin/gcov-14
          sudo update-alternatives --set gcc /usr/bin/gcc-14

      - name: CCache
        uses: hendrikmuhs/ccache-action@main
        with:
          max-size: "1G"
          key: ccache-${{ matrix.os }}-${{ matrix.buildtype }}
          restore-keys: |
            ccache-${{ matrix.os }}

      - name: Run Build and Tests
        run: |
<<<<<<< HEAD
          cd ${{ github.workspace }}/tests
          chmod +x build_and_run.sh
          ./build_and_run.sh
=======
          vcpkgCommitId=$(grep '.builtin-baseline' vcpkg.json | awk -F: '{print $2}' | tr -d '," ')
          echo "vcpkg commit ID: $vcpkgCommitId"
          echo "VCPKG_GIT_COMMIT_ID=$vcpkgCommitId" >> "$GITHUB_ENV"

      - name: Get vcpkg commit id from vcpkg.json
        uses: lukka/run-vcpkg@main
        with:
          vcpkgGitURL: "https://github.com/microsoft/vcpkg.git"
          vcpkgGitCommitId: ${{ env.VCPKG_GIT_COMMIT_ID }}

      - name: Get latest CMake and ninja
        uses: lukka/get-cmake@main

      - name: Run CMake
        uses: lukka/run-cmake@main
        with:
          configurePreset: ${{ matrix.buildtype }}
          buildPreset: ${{ matrix.buildtype }}
          configurePresetAdditionalArgs: "['-DBUILD_TESTS=ON']"
>>>>>>> 92c07cf1

      - name: Create and Upload Artifact
        uses: actions/upload-artifact@main
        with:
          name: canary-${{ matrix.os }}-${{ matrix.buildtype }}-${{ github.sha }}
          path: |
            ${{ github.workspace }}/build/bin/

#      - name: Run Integration Tests
#        run: |
#          cd ${{ github.workspace }}/build/${{ matrix.buildtype }}/tests/integration
#          ctest --verbose<|MERGE_RESOLUTION|>--- conflicted
+++ resolved
@@ -36,13 +36,8 @@
     strategy:
       fail-fast: false
       matrix:
-<<<<<<< HEAD
-        os: [ubuntu-22.04]
+        os: [ubuntu-22.04, ubuntu-24.04]
         buildtype: [linux-debug]
-=======
-        os: [ubuntu-22.04, ubuntu-24.04]
-        buildtype: [linux-release, linux-debug]
->>>>>>> 92c07cf1
         include:
           - os: ubuntu-22.04
             triplet: x64-linux
@@ -53,10 +48,6 @@
       - name: Checkout repository
         uses: actions/checkout@main
 
-<<<<<<< HEAD
-      - name: Switch to gcc-11
-        if: matrix.os == 'ubuntu-20.04'
-=======
       - name: Install Linux Dependencies
         run: >
           sudo apt-get update && sudo apt-get install ccache linux-headers-"$(uname -r)"
@@ -70,7 +61,6 @@
 
       - name: Switch to gcc-14 on Ubuntu 24.04
         if: matrix.os == 'ubuntu-24.04'
->>>>>>> 92c07cf1
         run: |
           sudo add-apt-repository ppa:ubuntu-toolchain-r/test -y
           sudo apt-get update
@@ -88,31 +78,9 @@
 
       - name: Run Build and Tests
         run: |
-<<<<<<< HEAD
           cd ${{ github.workspace }}/tests
           chmod +x build_and_run.sh
           ./build_and_run.sh
-=======
-          vcpkgCommitId=$(grep '.builtin-baseline' vcpkg.json | awk -F: '{print $2}' | tr -d '," ')
-          echo "vcpkg commit ID: $vcpkgCommitId"
-          echo "VCPKG_GIT_COMMIT_ID=$vcpkgCommitId" >> "$GITHUB_ENV"
-
-      - name: Get vcpkg commit id from vcpkg.json
-        uses: lukka/run-vcpkg@main
-        with:
-          vcpkgGitURL: "https://github.com/microsoft/vcpkg.git"
-          vcpkgGitCommitId: ${{ env.VCPKG_GIT_COMMIT_ID }}
-
-      - name: Get latest CMake and ninja
-        uses: lukka/get-cmake@main
-
-      - name: Run CMake
-        uses: lukka/run-cmake@main
-        with:
-          configurePreset: ${{ matrix.buildtype }}
-          buildPreset: ${{ matrix.buildtype }}
-          configurePresetAdditionalArgs: "['-DBUILD_TESTS=ON']"
->>>>>>> 92c07cf1
 
       - name: Create and Upload Artifact
         uses: actions/upload-artifact@main

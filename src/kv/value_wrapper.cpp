/**
 * Canary - A free and open-source MMORPG server emulator
 * Copyright (©) 2019-2024 OpenTibiaBR <opentibiabr@outlook.com>
 * Repository: https://github.com/opentibiabr/canary
 * License: https://github.com/opentibiabr/canary/blob/main/LICENSE
 * Contributors: https://github.com/opentibiabr/canary/graphs/contributors
 * Website: https://docs.opentibiabr.com/
 */

<<<<<<< HEAD
#include <utility>

#include "pch.hpp"

=======
>>>>>>> 0c7aafe0
#include "kv/value_wrapper.hpp"
#include "utils/tools.hpp"

ValueWrapper::ValueWrapper(uint64_t timestamp) :
	timestamp_(timestamp == 0 ? getTimeMsNow() : timestamp) { }

ValueWrapper::ValueWrapper(ValueVariant value, uint64_t timestamp) :
	data_(std::move(value)), timestamp_(timestamp == 0 ? getTimeMsNow() : timestamp) { }

ValueWrapper::ValueWrapper(const std::string &value, uint64_t timestamp) :
	data_(value), timestamp_(timestamp == 0 ? getTimeMsNow() : timestamp) { }

ValueWrapper::ValueWrapper(bool value, uint64_t timestamp) :
	data_(value), timestamp_(timestamp == 0 ? getTimeMsNow() : timestamp) { }

ValueWrapper::ValueWrapper(int value, uint64_t timestamp) :
	data_(value), timestamp_(timestamp == 0 ? getTimeMsNow() : timestamp) { }

ValueWrapper::ValueWrapper(double value, uint64_t timestamp) :
	data_(value), timestamp_(timestamp == 0 ? getTimeMsNow() : timestamp) { }

ValueWrapper::ValueWrapper(const phmap::flat_hash_map<std::string, ValueWrapper> &value, uint64_t timestamp) :
	data_(createMapFromRange(value.begin(), value.end(), timestamp)),
	timestamp_(timestamp == 0 ? getTimeMsNow() : timestamp) { }

ValueWrapper::ValueWrapper(const std::initializer_list<std::pair<const std::string, ValueWrapper>> &init_list, uint64_t timestamp) :
	data_(createMapFromRange(init_list.begin(), init_list.end(), timestamp)),
	timestamp_(timestamp == 0 ? getTimeMsNow() : timestamp) { }

std::optional<ValueWrapper> ValueWrapper::get(const std::string &key) const {
	const auto pval = std::get_if<MapType>(&data_);
	if (!pval) {
		return std::nullopt;
	}

	if (!pval->contains(key)) {
		return std::nullopt;
	}

	const auto &[_, valuePtr] = *pval->find(key);
	if (!valuePtr) {
		return std::nullopt;
	}

	return *valuePtr;
}

std::optional<ValueWrapper> ValueWrapper::get(size_t index) const {
	if (const auto pval = std::get_if<ArrayType>(&data_)) {
		if (index < pval->size()) {
			return (*pval)[index];
		}
	}
	return std::nullopt;
}<|MERGE_RESOLUTION|>--- conflicted
+++ resolved
@@ -7,13 +7,6 @@
  * Website: https://docs.opentibiabr.com/
  */
 
-<<<<<<< HEAD
-#include <utility>
-
-#include "pch.hpp"
-
-=======
->>>>>>> 0c7aafe0
 #include "kv/value_wrapper.hpp"
 #include "utils/tools.hpp"
 

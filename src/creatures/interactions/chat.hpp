--- conflicted
+++ resolved
@@ -33,28 +33,6 @@
 	bool talk(const std::shared_ptr<Player> &fromPlayer, SpeakClasses type, const std::string &text) const;
 	void sendToAll(const std::string &message, SpeakClasses type) const;
 
-<<<<<<< HEAD
-	const std::string &getName() const {
-		return name;
-	}
-	uint16_t getId() const {
-		return id;
-	}
-	const UsersMap &getUsers() const {
-		return users;
-	}
-	virtual const InvitedMap* getInvitedUsers() const {
-		return nullptr;
-	}
-
-	virtual uint32_t getOwner() const {
-		return 0;
-	}
-
-	bool isPublicChannel() const {
-		return publicChannel;
-	}
-=======
 	const std::string &getName() const;
 	uint16_t getId() const;
 	const UsersMap &getUsers() const;
@@ -63,7 +41,6 @@
 	virtual uint32_t getOwner() const;
 
 	bool isPublicChannel() const;
->>>>>>> 135866a6
 
 	bool executeOnJoinEvent(const std::shared_ptr<Player> &player) const;
 	bool executeCanJoinEvent(const std::shared_ptr<Player> &player) const;

/**
 * Canary - A free and open-source MMORPG server emulator
 * Copyright (©) 2019-2024 OpenTibiaBR <opentibiabr@outlook.com>
 * Repository: https://github.com/opentibiabr/canary
 * License: https://github.com/opentibiabr/canary/blob/main/LICENSE
 * Contributors: https://github.com/opentibiabr/canary/graphs/contributors
 * Website: https://docs.opentibiabr.com/
 */

#pragma once

#include "creatures/creatures_definitions.hpp"

enum MessageClasses : uint8_t;

enum SharedExpStatus_t : uint8_t {
	SHAREDEXP_OK,
	SHAREDEXP_TOOFARAWAY,
	SHAREDEXP_LEVELDIFFTOOLARGE,
	SHAREDEXP_MEMBERINACTIVE,
	SHAREDEXP_EMPTYPARTY
};

struct Position;

class Player;
class Party;
class Item;
class Creature;

class Party final : public SharedObject {
public:
	static std::shared_ptr<Party> create(const std::shared_ptr<Player> &leader);

<<<<<<< HEAD
	std::shared_ptr<Party> getParty() {
		return static_self_cast<Party>();
	}

	std::shared_ptr<Player> getLeader() const {
		return m_leader.lock();
	}
	std::vector<std::shared_ptr<Player>> getPlayers() const {
		std::vector<std::shared_ptr<Player>> players;
		for (auto &member : memberList) {
			players.emplace_back(member);
		}
		players.emplace_back(getLeader());
		return players;
	}
	std::vector<std::shared_ptr<Player>> getMembers() {
		return memberList;
	}
	std::vector<std::shared_ptr<Player>> getInvitees() {
		return inviteList;
	}
	size_t getMemberCount() const {
		return memberList.size();
	}
	size_t getInvitationCount() const {
		return inviteList.size();
	}
=======
	std::shared_ptr<Party> getParty();

	std::shared_ptr<Player> getLeader() const;
	std::vector<std::shared_ptr<Player>> getPlayers() const;
	std::vector<std::shared_ptr<Player>> getMembers();
	std::vector<std::shared_ptr<Player>> getInvitees();
	size_t getMemberCount() const;
	size_t getInvitationCount() const;
>>>>>>> 135866a6

	void disband();
	bool invitePlayer(const std::shared_ptr<Player> &player);
	bool joinParty(const std::shared_ptr<Player> &player);
	void revokeInvitation(const std::shared_ptr<Player> &player);
	bool passPartyLeadership(const std::shared_ptr<Player> &player);
<<<<<<< HEAD
	bool leaveParty(const std::shared_ptr<Player> &player);
=======
	bool leaveParty(const std::shared_ptr<Player> &player, bool forceRemove = false);
>>>>>>> 135866a6

	bool removeInvite(const std::shared_ptr<Player> &player, bool removeFromPlayer = true);

	bool isPlayerInvited(const std::shared_ptr<Player> &player) const;
	void updateAllPartyIcons();
	void broadcastPartyMessage(MessageClasses msgClass, const std::string &msg, bool sendToInvitations = false);
	bool empty() const;
	bool canOpenCorpse(uint32_t ownerId) const;

	void shareExperience(uint64_t experience, const std::shared_ptr<Creature> &target = nullptr);
	bool setSharedExperience(const std::shared_ptr<Player> &player, bool sharedExpActive, bool silent = false);
<<<<<<< HEAD
	bool isSharedExperienceActive() const {
		return sharedExpActive;
	}
	bool isSharedExperienceEnabled() const {
		return sharedExpEnabled;
	}
=======
	bool isSharedExperienceActive() const;
	bool isSharedExperienceEnabled() const;
>>>>>>> 135866a6
	bool canUseSharedExperience(const std::shared_ptr<Player> &player);
	SharedExpStatus_t getMemberSharedExperienceStatus(const std::shared_ptr<Player> &player);
	void updateSharedExperience();

	void updatePlayerTicks(const std::shared_ptr<Player> &player, uint32_t points);
	void clearPlayerPoints(const std::shared_ptr<Player> &player);

	void showPlayerStatus(const std::shared_ptr<Player> &player, const std::shared_ptr<Player> &member, bool showStatus) const;
	void updatePlayerStatus(const std::shared_ptr<Player> &player);
	void updatePlayerStatus(const std::shared_ptr<Player> &player, const Position &oldPos, const Position &newPos);
	void updatePlayerHealth(const std::shared_ptr<Player> &player, const std::shared_ptr<Creature> &target, uint8_t healthPercent);
	void updatePlayerMana(const std::shared_ptr<Player> &player, uint8_t manaPercent);
	void updatePlayerVocation(const std::shared_ptr<Player> &player);

	void updateTrackerAnalyzer();
	void addPlayerLoot(const std::shared_ptr<Player> &player, const std::shared_ptr<Item> &item);
	void addPlayerSupply(const std::shared_ptr<Player> &player, const std::shared_ptr<Item> &item);
	void addPlayerDamage(const std::shared_ptr<Player> &player, uint64_t amount);
	void addPlayerHealing(const std::shared_ptr<Player> &player, uint64_t amount);
	void switchAnalyzerPriceType();
	void resetAnalyzer();
	void reloadPrices() const;
<<<<<<< HEAD

	std::shared_ptr<PartyAnalyzer> getPlayerPartyAnalyzerStruct(uint32_t playerId) const {
		if (auto it = std::ranges::find_if(membersData, [playerId](const std::shared_ptr<PartyAnalyzer> &preyIt) {
				return preyIt->id == playerId;
			});
		    it != membersData.end()) {
			return *it;
		}
=======
>>>>>>> 135866a6

	std::shared_ptr<PartyAnalyzer> getPlayerPartyAnalyzerStruct(uint32_t playerId) const;

	uint32_t getAnalyzerTimeNow() const;

public:
	// Party analyzer
	time_t trackerTime = time(nullptr);
	PartyAnalyzer_t priceType = MARKET_PRICE;
	std::vector<std::shared_ptr<PartyAnalyzer>> membersData;

private:
	const char* getSharedExpReturnMessage(SharedExpStatus_t value) const;
	bool isPlayerActive(const std::shared_ptr<Player> &player);
	SharedExpStatus_t getSharedExperienceStatus();
	uint32_t getHighestLevel();
	uint32_t getLowestLevel();
	uint32_t getMinLevel();
	uint32_t getMaxLevel();
	float shareRangeMultiplier() const;

	std::map<uint32_t, int64_t> ticksMap;

	std::vector<std::shared_ptr<Player>> memberList;
	std::vector<std::shared_ptr<Player>> inviteList;

	std::weak_ptr<Player> m_leader;

	bool sharedExpActive = false;
	bool sharedExpEnabled = false;
};<|MERGE_RESOLUTION|>--- conflicted
+++ resolved
@@ -32,35 +32,6 @@
 public:
 	static std::shared_ptr<Party> create(const std::shared_ptr<Player> &leader);
 
-<<<<<<< HEAD
-	std::shared_ptr<Party> getParty() {
-		return static_self_cast<Party>();
-	}
-
-	std::shared_ptr<Player> getLeader() const {
-		return m_leader.lock();
-	}
-	std::vector<std::shared_ptr<Player>> getPlayers() const {
-		std::vector<std::shared_ptr<Player>> players;
-		for (auto &member : memberList) {
-			players.emplace_back(member);
-		}
-		players.emplace_back(getLeader());
-		return players;
-	}
-	std::vector<std::shared_ptr<Player>> getMembers() {
-		return memberList;
-	}
-	std::vector<std::shared_ptr<Player>> getInvitees() {
-		return inviteList;
-	}
-	size_t getMemberCount() const {
-		return memberList.size();
-	}
-	size_t getInvitationCount() const {
-		return inviteList.size();
-	}
-=======
 	std::shared_ptr<Party> getParty();
 
 	std::shared_ptr<Player> getLeader() const;
@@ -69,18 +40,13 @@
 	std::vector<std::shared_ptr<Player>> getInvitees();
 	size_t getMemberCount() const;
 	size_t getInvitationCount() const;
->>>>>>> 135866a6
 
 	void disband();
 	bool invitePlayer(const std::shared_ptr<Player> &player);
 	bool joinParty(const std::shared_ptr<Player> &player);
 	void revokeInvitation(const std::shared_ptr<Player> &player);
 	bool passPartyLeadership(const std::shared_ptr<Player> &player);
-<<<<<<< HEAD
-	bool leaveParty(const std::shared_ptr<Player> &player);
-=======
 	bool leaveParty(const std::shared_ptr<Player> &player, bool forceRemove = false);
->>>>>>> 135866a6
 
 	bool removeInvite(const std::shared_ptr<Player> &player, bool removeFromPlayer = true);
 
@@ -92,17 +58,8 @@
 
 	void shareExperience(uint64_t experience, const std::shared_ptr<Creature> &target = nullptr);
 	bool setSharedExperience(const std::shared_ptr<Player> &player, bool sharedExpActive, bool silent = false);
-<<<<<<< HEAD
-	bool isSharedExperienceActive() const {
-		return sharedExpActive;
-	}
-	bool isSharedExperienceEnabled() const {
-		return sharedExpEnabled;
-	}
-=======
 	bool isSharedExperienceActive() const;
 	bool isSharedExperienceEnabled() const;
->>>>>>> 135866a6
 	bool canUseSharedExperience(const std::shared_ptr<Player> &player);
 	SharedExpStatus_t getMemberSharedExperienceStatus(const std::shared_ptr<Player> &player);
 	void updateSharedExperience();
@@ -125,17 +82,6 @@
 	void switchAnalyzerPriceType();
 	void resetAnalyzer();
 	void reloadPrices() const;
-<<<<<<< HEAD
-
-	std::shared_ptr<PartyAnalyzer> getPlayerPartyAnalyzerStruct(uint32_t playerId) const {
-		if (auto it = std::ranges::find_if(membersData, [playerId](const std::shared_ptr<PartyAnalyzer> &preyIt) {
-				return preyIt->id == playerId;
-			});
-		    it != membersData.end()) {
-			return *it;
-		}
-=======
->>>>>>> 135866a6
 
 	std::shared_ptr<PartyAnalyzer> getPlayerPartyAnalyzerStruct(uint32_t playerId) const;
 

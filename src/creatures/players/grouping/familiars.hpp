/**
 * Canary - A free and open-source MMORPG server emulator
 * Copyright (©) 2019-2024 OpenTibiaBR <opentibiabr@outlook.com>
 * Repository: https://github.com/opentibiabr/canary
 * License: https://github.com/opentibiabr/canary/blob/main/LICENSE
 * Contributors: https://github.com/opentibiabr/canary/graphs/contributors
 * Website: https://docs.opentibiabr.com/
 */

#pragma once

<<<<<<< HEAD
#include "declarations.hpp"

=======
>>>>>>> 135866a6
struct FamiliarEntry {
	constexpr explicit FamiliarEntry(uint16_t initLookType) :
		lookType(initLookType) { }
	uint16_t lookType;
};

struct Familiar {
	Familiar(std::string initName, uint16_t initLookType, bool initPremium, bool initUnlocked, std::string initType) :
		name(std::move(initName)), lookType(initLookType),
		premium(initPremium), unlocked(initUnlocked),
		type(std::move(initType)) { }

	std::string name;
	uint16_t lookType;
	bool premium;
	bool unlocked;
	std::string type;
};

class Familiars {
public:
	static Familiars &getInstance();

	bool loadFromXml();
	bool reload();

	std::vector<std::shared_ptr<Familiar>> &getFamiliars(uint16_t vocation);

	[[nodiscard]] std::shared_ptr<Familiar> getFamiliarByLookType(uint16_t vocation, uint16_t lookType) const;
};<|MERGE_RESOLUTION|>--- conflicted
+++ resolved
@@ -9,11 +9,6 @@
 
 #pragma once
 
-<<<<<<< HEAD
-#include "declarations.hpp"
-
-=======
->>>>>>> 135866a6
 struct FamiliarEntry {
 	constexpr explicit FamiliarEntry(uint16_t initLookType) :
 		lookType(initLookType) { }

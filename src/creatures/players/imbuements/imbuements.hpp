--- conflicted
+++ resolved
@@ -9,13 +9,7 @@
 
 #pragma once
 
-<<<<<<< HEAD
-#include "creatures/players/player.hpp"
-#include "declarations.hpp"
-#include "lib/di/container.hpp"
-=======
 #include "creatures/creatures_definitions.hpp"
->>>>>>> 135866a6
 
 class Player;
 class Item;
@@ -91,21 +85,9 @@
 
 	uint32_t getStorage() const;
 
-<<<<<<< HEAD
-	bool isPremium() const {
-		return premium;
-	}
-	std::string getName() const {
-		return name;
-	}
-	std::string getDescription() const {
-		return description;
-	}
-=======
 	bool isPremium() const;
 	std::string getName() const;
 	std::string getDescription() const;
->>>>>>> 135866a6
 
 	std::string getSubGroup() const;
 
@@ -113,13 +95,7 @@
 
 	const std::vector<std::pair<uint16_t, uint16_t>> &getItems() const;
 
-<<<<<<< HEAD
-	uint16_t getIconID() const {
-		return icon + (baseid - 1);
-	}
-=======
 	uint16_t getIconID() const;
->>>>>>> 135866a6
 
 	uint16_t icon = 1;
 	int32_t stats[maxSkillOrStatId + 1] = {};
@@ -137,17 +113,11 @@
 	friend class Item;
 
 private:
-<<<<<<< HEAD
-	bool premium = false;
-	uint32_t storage = 0;
-	uint16_t id, baseid, category = 0;
-=======
 	bool premium {};
 	uint32_t storage {};
 	uint16_t id {};
 	uint16_t baseid {};
 	uint16_t category {};
->>>>>>> 135866a6
 	std::string name;
 	std::string description;
 	std::string subgroup;

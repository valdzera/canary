--- conflicted
+++ resolved
@@ -9,16 +9,10 @@
 
 #pragma once
 
-<<<<<<< HEAD
-#include "io/io_wheel.hpp"
-#include "kv/kv.hpp"
-#include "wheel_gems.hpp"
-=======
 #include "utils/utils_definitions.hpp"
 #include "enums/player_wheel.hpp"
 #include "creatures/players/wheel/wheel_definitions.hpp"
 #include "kv/kv_definitions.hpp"
->>>>>>> 0c7aafe0
 
 class Spell;
 class Player;
@@ -44,17 +38,7 @@
 
 	void remove(const std::shared_ptr<KV> &kv) const;
 
-<<<<<<< HEAD
-	static PlayerWheelGem load(const std::shared_ptr<KV> &kv, const std::string &uuid) {
-		const auto val = kv->scoped("revealed")->get(uuid);
-		if (!val || !val.has_value()) {
-			return {};
-		}
-		return deserialize(uuid, val.value());
-	}
-=======
 	static PlayerWheelGem load(const std::shared_ptr<KV> &kv, const std::string &uuid);
->>>>>>> 0c7aafe0
 
 private:
 	ValueWrapper serialize() const;

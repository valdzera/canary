--- conflicted
+++ resolved
@@ -53,20 +53,6 @@
 #include "items/containers/rewards/rewardchest.hpp"
 #include "items/items_classification.hpp"
 #include "items/weapons/weapons.hpp"
-<<<<<<< HEAD
-#include "io/io_store.hpp"
-#include "io/functions/iologindata_save_player.hpp"
-#include "core.hpp"
-#include "map/spectators.hpp"
-#include "lib/metrics/metrics.hpp"
-#include "enums/object_category.hpp"
-#include "enums/account_errors.hpp"
-#include "enums/account_type.hpp"
-#include "enums/account_group_type.hpp"
-#include "enums/player_blessings.hpp"
-#include "creatures/creatures_definitions.hpp"
-#include "creatures/players/gamestore/player_store_detail.hpp"
-=======
 #include "lib/metrics/metrics.hpp"
 #include "lua/callbacks/event_callback.hpp"
 #include "lua/callbacks/events_callbacks.hpp"
@@ -75,7 +61,9 @@
 #include "lua/creature/events.hpp"
 #include "lua/creature/movement.hpp"
 #include "map/spectators.hpp"
->>>>>>> cba2abeb
+
+// #include "io/io_store.hpp"
+// #include "creatures/players/gamestore/player_store_detail.hpp"
 
 MuteCountMap Player::muteCountMap;
 
@@ -9581,8 +9569,236 @@
 	}
 }
 
+// Store functions
+void Player::openStore() {
+	if (client) {
+		client->openStore();
+	}
+}
+
+void Player::sendStoreHistory(uint32_t page) const {
+	if (client) {
+		client->sendStoreHistory(page);
+	}
+}
+
+void Player::sendStoreSuccess(const std::string &successMessage) {
+	if (client) {
+		client->sendStoreSuccess(successMessage);
+	}
+}
+
+void Player::sendStoreError(StoreErrors_t errorType, const std::string &errorMessage) {
+	if (client) {
+		client->sendStoreError(errorType, errorMessage);
+	}
+}
+
+std::vector<StoreHistory> &Player::getStoreHistory() {
+	return storeHistoryVector;
+}
+
+void Player::setStoreHistory(const StoreHistory &history) {
+	storeHistoryVector.push_back(history);
+}
+
+void Player::addStoreHistory(bool fromMarket, const std::string &playerName, time_t createdAt, uint32_t coinAmount, StoreDetailType type, MarketAction_t action, const std::string &description, uint64_t totalPrice /* = 0*/) {
+	StoreHistory storeHistory;
+	storeHistory.fromMarket = fromMarket;
+	storeHistory.createdAt = createdAt;
+	storeHistory.coinAmount = action == MARKETACTION_SELL ? -static_cast<int32_t>(coinAmount) : static_cast<int32_t>(coinAmount);
+	storeHistory.type = type;
+	storeHistory.description = description;
+	storeHistory.playerName = playerName;
+	storeHistory.totalPrice = action == MARKETACTION_SELL ? static_cast<int64_t>(totalPrice) : -static_cast<int64_t>(totalPrice);
+
+	if (!IOLoginDataSave::savePlayerStoreHistory(getPlayer())) {
+		g_logger().error("[{}] Failed to save store history for player {}", __FUNCTION__, getName());
+	}
+
+	setStoreHistory(storeHistory);
+}
+
+void Player::addStoreDetail(const std::string &description, int32_t coinAmount, int createdAt, bool isGold /* = false*/) const {
+	auto detailCreatedAt = getTimeNow();
+	StoreDetail detail;
+	detail.description = description;
+	detail.coinAmount = coinAmount;
+	detail.createdAt = detailCreatedAt;
+	detail.isGold = isGold;
+
+	// Store the serialized StoreDetail in the KV
+	getStoreHistoryScope(createdAt)->set(std::to_string(detailCreatedAt), detail.serialize());
+
+	g_logger().debug("Player: {}, {}", getName(), detail.toString());
+}
+
+std::vector<std::pair<std::string, StoreDetail>> Player::getStoreHistoryDetails(int32_t createdAt) const {
+	// Vector to hold StoreDetail objects along with their keys
+	std::vector<std::pair<std::string, StoreDetail>> details;
+
+	// Get the scoped KV for the specific store history
+	auto historyScoped = getStoreHistoryScope(createdAt);
+	// Retrieve all details and store them in the container
+	for (const auto &createdAtKey : historyScoped->keys()) {
+		auto valueWrapper = historyScoped->get(createdAtKey);
+		if (!valueWrapper) {
+			g_logger().error("Failed to retrieve StoreDetail for ActionTimestamp={}", createdAtKey);
+			continue;
+		}
+
+		// Deserialize the ValueWrapper into StoreDetail
+		StoreDetail detail = StoreDetail::deserialize(valueWrapper.value());
+
+		// Store the detail along with its creation date as a pair
+		details.emplace_back(createdAtKey, detail);
+	}
+
+	// Sort the details by the createdAt field in ascending order
+	std::sort(details.begin(), details.end(), [](const auto &lhs, const auto &rhs) {
+		return lhs.second.createdAt < rhs.second.createdAt;
+	});
+
+	return details;
+}
+
+std::shared_ptr<KV> Player::getStoreHistoryScope(int32_t createdAt) const {
+	// Access the complete KV scope for store history
+	return getStoreDetailScope(createdAt)->scoped("history");
+}
+
+std::shared_ptr<KV> Player::getStoreDetailScope(int32_t createdAt) const {
+	// Access the complete KV scope for store detail
+	auto storeDetailScope = kv()->scoped("store-detail");
+	auto createdAtScope = storeDetailScope->scoped(std::to_string(createdAt));
+	return createdAtScope;
+}
+
+bool Player::canBuyStoreOffer(const Offer* offer) {
+	auto offerType = offer->getOfferType();
+	auto canBuy = true;
+
+	switch (offerType) {
+		case OfferTypes_t::OUTFIT: {
+			auto offerOutfitId = offer->getOutfitIds();
+			auto playerLookType = (getSex() == PLAYERSEX_FEMALE ? offerOutfitId.femaleId : offerOutfitId.maleId);
+			uint8_t addons = playerLookType >= 962 && playerLookType <= 975 ? 0u : 3u;
+
+			if (canWear(playerLookType, addons)) {
+				canBuy = false;
+			}
+			break;
+		}
+
+		case OfferTypes_t::MOUNT: {
+			auto mount = g_game().mounts.getMountByID(offer->getOfferId());
+
+			if (hasMount(mount)) {
+				canBuy = false;
+			}
+			break;
+		}
+
+		case OfferTypes_t::EXPBOOST: {
+			auto expBoostCount = getStorageValue(STORAGEVALUE_EXPBOOST);
+
+			if (expBoostCount >= 6 || getXpBoostTime() > 0) {
+				canBuy = false;
+			}
+			break;
+		}
+
+		case OfferTypes_t::PREYSLOT: {
+			const auto &thirdSlot = getPreySlotById(PreySlot_Three);
+
+			if (thirdSlot->state != PreyDataState_Locked) {
+				canBuy = false;
+			}
+
+			break;
+		}
+
+		case OfferTypes_t::PREYBONUS: {
+			auto cardsAmount = offer->getOfferCount();
+			if (getPreyCards() + cardsAmount >= g_configManager().getNumber(PREY_MAX_CARDS_AMOUNT)) {
+				canBuy = false;
+			}
+
+			break;
+		}
+
+		case OfferTypes_t::BLESSINGS: {
+			auto blessId = offer->getOfferId();
+			if (!magic_enum::enum_contains<Blessings>(blessId)) {
+				sendStoreError(StoreErrors_t::PURCHASE, "An error has occurred, please contact your administrator.");
+				g_logger().error("[{}] invalid blessing id: {}, for player: {}", __METHOD_NAME__, blessId, getName());
+				break;
+			}
+
+			auto blessingAmount = getBlessingCount(blessId);
+			if (blessingAmount >= STORE_BLESSING_MAX_AMOUNT) {
+				canBuy = false;
+			}
+			break;
+		}
+
+		case OfferTypes_t::ALLBLESSINGS: {
+			for (auto bless : magic_enum::enum_values<Blessings>()) {
+				auto blessingAmount = getBlessingCount(enumToValue(bless));
+				if (blessingAmount >= STORE_BLESSING_MAX_AMOUNT) {
+					canBuy = false;
+					break;
+				}
+			}
+			break;
+		}
+
+		case OfferTypes_t::POUCH: {
+			auto pouchStorageValue = getStorageValue(STORAGEVALUE_POUCH);
+
+			if (pouchStorageValue == 1) {
+				canBuy = false;
+			}
+
+			break;
+		}
+
+		case OfferTypes_t::INSTANT_REWARD_ACCESS: {
+			auto offerInstantAmount = offer->getOfferCount();
+			auto playerInstantAmount = getStorageValue(STORAGEVALUE_REWARD_ACCESS);
+
+			if (playerInstantAmount + offerInstantAmount >= g_configManager().getNumber(INSTANT_DAILY_REWARD_ACCESS_AMOUNT)) {
+				canBuy = false;
+			}
+
+			break;
+		}
+
+		case OfferTypes_t::CHARM_EXPANSION: {
+			if (hasCharmExpansion()) {
+				canBuy = false;
+			}
+
+			break;
+		}
+
+		case OfferTypes_t::HUNTINGSLOT: {
+			const auto &thirdSlot = getTaskHuntingSlotById(PreySlot_Three);
+			if (thirdSlot->state != PreyTaskDataState_Locked) {
+				canBuy = false;
+			}
+
+			break;
+		}
+
+		default:
+			break;
+	}
+
+	return canBuy;
+}
+
 // Quickloot
-
 void Player::sendLootContainers() const {
 	if (client) {
 		client->sendLootContainers();
@@ -10026,247 +10242,10 @@
 	checkLootContainers(item->getContainer());
 }
 
-<<<<<<< HEAD
-// Store functions
-void Player::openStore() {
-	if (client) {
-		client->openStore();
-	}
-}
-
-void Player::sendStoreHistory(uint32_t page) const {
-	if (client) {
-		client->sendStoreHistory(page);
-	}
-}
-
-void Player::sendStoreSuccess(const std::string &successMessage) {
-	if (client) {
-		client->sendStoreSuccess(successMessage);
-	}
-}
-
-void Player::sendStoreError(StoreErrors_t errorType, const std::string &errorMessage) {
-	if (client) {
-		client->sendStoreError(errorType, errorMessage);
-	}
-}
-
-std::vector<StoreHistory> &Player::getStoreHistory() {
-	return storeHistoryVector;
-}
-
-void Player::setStoreHistory(const StoreHistory &history) {
-	storeHistoryVector.push_back(history);
-}
-
-void Player::addStoreHistory(bool fromMarket, const std::string &playerName, time_t createdAt, uint32_t coinAmount, StoreDetailType type, MarketAction_t action, const std::string &description, uint64_t totalPrice /* = 0*/) {
-	StoreHistory storeHistory;
-	storeHistory.fromMarket = fromMarket;
-	storeHistory.createdAt = createdAt;
-	storeHistory.coinAmount = action == MARKETACTION_SELL ? -static_cast<int32_t>(coinAmount) : static_cast<int32_t>(coinAmount);
-	storeHistory.type = type;
-	storeHistory.description = description;
-	storeHistory.playerName = playerName;
-	storeHistory.totalPrice = action == MARKETACTION_SELL ? static_cast<int64_t>(totalPrice) : -static_cast<int64_t>(totalPrice);
-
-	if (!IOLoginDataSave::savePlayerStoreHistory(getPlayer())) {
-		g_logger().error("[{}] Failed to save store history for player {}", __FUNCTION__, getName());
-	}
-
-	setStoreHistory(storeHistory);
-}
-
-void Player::addStoreDetail(const std::string &description, int32_t coinAmount, int createdAt, bool isGold /* = false*/) const {
-	auto detailCreatedAt = getTimeNow();
-	StoreDetail detail;
-	detail.description = description;
-	detail.coinAmount = coinAmount;
-	detail.createdAt = detailCreatedAt;
-	detail.isGold = isGold;
-
-	// Store the serialized StoreDetail in the KV
-	getStoreHistoryScope(createdAt)->set(std::to_string(detailCreatedAt), detail.serialize());
-
-	g_logger().debug("Player: {}, {}", getName(), detail.toString());
-}
-
-std::vector<std::pair<std::string, StoreDetail>> Player::getStoreHistoryDetails(int32_t createdAt) const {
-	// Vector to hold StoreDetail objects along with their keys
-	std::vector<std::pair<std::string, StoreDetail>> details;
-
-	// Get the scoped KV for the specific store history
-	auto historyScoped = getStoreHistoryScope(createdAt);
-	// Retrieve all details and store them in the container
-	for (const auto &createdAtKey : historyScoped->keys()) {
-		auto valueWrapper = historyScoped->get(createdAtKey);
-		if (!valueWrapper) {
-			g_logger().error("Failed to retrieve StoreDetail for ActionTimestamp={}", createdAtKey);
-			continue;
-		}
-
-		// Deserialize the ValueWrapper into StoreDetail
-		StoreDetail detail = StoreDetail::deserialize(valueWrapper.value());
-
-		// Store the detail along with its creation date as a pair
-		details.emplace_back(createdAtKey, detail);
-	}
-
-	// Sort the details by the createdAt field in ascending order
-	std::sort(details.begin(), details.end(), [](const auto &lhs, const auto &rhs) {
-		return lhs.second.createdAt < rhs.second.createdAt;
-	});
-
-	return details;
-}
-
-std::shared_ptr<KV> Player::getStoreHistoryScope(int32_t createdAt) const {
-	// Access the complete KV scope for store history
-	return getStoreDetailScope(createdAt)->scoped("history");
-}
-
-std::shared_ptr<KV> Player::getStoreDetailScope(int32_t createdAt) const {
-	// Access the complete KV scope for store detail
-	auto storeDetailScope = kv()->scoped("store-detail");
-	auto createdAtScope = storeDetailScope->scoped(std::to_string(createdAt));
-	return createdAtScope;
-}
-
-bool Player::canBuyStoreOffer(const Offer* offer) {
-	auto offerType = offer->getOfferType();
-	auto canBuy = true;
-
-	switch (offerType) {
-		case OfferTypes_t::OUTFIT: {
-			auto offerOutfitId = offer->getOutfitIds();
-			auto playerLookType = (getSex() == PLAYERSEX_FEMALE ? offerOutfitId.femaleId : offerOutfitId.maleId);
-			uint8_t addons = playerLookType >= 962 && playerLookType <= 975 ? 0u : 3u;
-
-			if (canWear(playerLookType, addons)) {
-				canBuy = false;
-			}
-			break;
-		}
-
-		case OfferTypes_t::MOUNT: {
-			auto mount = g_game().mounts.getMountByID(offer->getOfferId());
-
-			if (hasMount(mount)) {
-				canBuy = false;
-			}
-			break;
-		}
-
-		case OfferTypes_t::EXPBOOST: {
-			auto expBoostCount = getStorageValue(STORAGEVALUE_EXPBOOST);
-
-			if (expBoostCount >= 6 || getXpBoostTime() > 0) {
-				canBuy = false;
-			}
-			break;
-		}
-
-		case OfferTypes_t::PREYSLOT: {
-			const auto &thirdSlot = getPreySlotById(PreySlot_Three);
-
-			if (thirdSlot->state != PreyDataState_Locked) {
-				canBuy = false;
-			}
-
-			break;
-		}
-
-		case OfferTypes_t::PREYBONUS: {
-			auto cardsAmount = offer->getOfferCount();
-			if (getPreyCards() + cardsAmount >= g_configManager().getNumber(PREY_MAX_CARDS_AMOUNT)) {
-				canBuy = false;
-			}
-
-			break;
-		}
-
-		case OfferTypes_t::BLESSINGS: {
-			auto blessId = offer->getOfferId();
-			if (!magic_enum::enum_contains<Blessings>(blessId)) {
-				sendStoreError(StoreErrors_t::PURCHASE, "An error has occurred, please contact your administrator.");
-				g_logger().error("[{}] invalid blessing id: {}, for player: {}", __METHOD_NAME__, blessId, getName());
-				break;
-			}
-
-			auto blessingAmount = getBlessingCount(blessId);
-			if (blessingAmount >= STORE_BLESSING_MAX_AMOUNT) {
-				canBuy = false;
-			}
-			break;
-		}
-
-		case OfferTypes_t::ALLBLESSINGS: {
-			for (auto bless : magic_enum::enum_values<Blessings>()) {
-				auto blessingAmount = getBlessingCount(enumToValue(bless));
-				if (blessingAmount >= STORE_BLESSING_MAX_AMOUNT) {
-					canBuy = false;
-					break;
-				}
-			}
-			break;
-		}
-
-		case OfferTypes_t::POUCH: {
-			auto pouchStorageValue = getStorageValue(STORAGEVALUE_POUCH);
-
-			if (pouchStorageValue == 1) {
-				canBuy = false;
-			}
-
-			break;
-		}
-
-		case OfferTypes_t::INSTANT_REWARD_ACCESS: {
-			auto offerInstantAmount = offer->getOfferCount();
-			auto playerInstantAmount = getStorageValue(STORAGEVALUE_REWARD_ACCESS);
-
-			if (playerInstantAmount + offerInstantAmount >= g_configManager().getNumber(INSTANT_DAILY_REWARD_ACCESS_AMOUNT)) {
-				canBuy = false;
-			}
-
-			break;
-		}
-
-		case OfferTypes_t::CHARM_EXPANSION: {
-			if (hasCharmExpansion()) {
-				canBuy = false;
-			}
-
-			break;
-		}
-
-		case OfferTypes_t::HUNTINGSLOT: {
-			const auto &thirdSlot = getTaskHuntingSlotById(PreySlot_Three);
-			if (thirdSlot->state != PreyTaskDataState_Locked) {
-				canBuy = false;
-			}
-
-			break;
-		}
-
-		default:
-			break;
-	}
-
-	return canBuy;
-}
-
-SoundEffect_t Player::getHitSoundEffect() const {
-	// Distance sound effects
-	std::shared_ptr<Item> tool = getWeapon();
-	if (tool == nullptr) {
-		return SoundEffect_t::SILENCE;
-=======
 uint64_t Player::getItemCustomPrice(uint16_t itemId, bool buyPrice) const {
 	auto it = itemPriceMap.find(itemId);
 	if (it != itemPriceMap.end()) {
 		return it->second;
->>>>>>> cba2abeb
 	}
 
 	const std::map<uint16_t, uint64_t> itemMap { { itemId, 1 } };

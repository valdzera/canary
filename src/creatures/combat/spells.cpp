/**
 * Canary - A free and open-source MMORPG server emulator
 * Copyright (©) 2019-2024 OpenTibiaBR <opentibiabr@outlook.com>
 * Repository: https://github.com/opentibiabr/canary
 * License: https://github.com/opentibiabr/canary/blob/main/LICENSE
 * Contributors: https://github.com/opentibiabr/canary/graphs/contributors
 * Website: https://docs.opentibiabr.com/
 */

#include "creatures/combat/combat.hpp"
#include "creatures/combat/spells.hpp"
#include "creatures/monsters/monster.hpp"
#include "game/game.hpp"
#include "lua/scripts/lua_environment.hpp"
#include "creatures/players/wheel/player_wheel.hpp"

#include "lua/global/lua_variant.hpp"

#include "enums/account_type.hpp"
#include "enums/account_group_type.hpp"

Spells::Spells() = default;
Spells::~Spells() = default;

<<<<<<< HEAD
TalkActionResult_t Spells::playerSaySpell(const std::shared_ptr<Player> &player, std::string &words) const {
	const auto maxOnline = g_configManager().getNumber(MAX_PLAYERS_PER_ACCOUNT, __FUNCTION__);
	const auto &tile = player->getTile();
	if (maxOnline > 1 && player->getAccountType() < ACCOUNT_TYPE_GAMEMASTER && tile && !tile->hasFlag(TILESTATE_PROTECTIONZONE)) {
		auto maxOutsizePZ = g_configManager().getNumber(MAX_PLAYERS_OUTSIDE_PZ_PER_ACCOUNT, __FUNCTION__);
		const auto accountPlayers = g_game().getPlayersByAccount(player->getAccount());
=======
TalkActionResult_t Spells::playerSaySpell(std::shared_ptr<Player> player, std::string &words) {
	auto maxOnline = g_configManager().getNumber(MAX_PLAYERS_PER_ACCOUNT);
	auto tile = player->getTile();
	if (maxOnline > 1 && player->getAccountType() < ACCOUNT_TYPE_GAMEMASTER && tile && !tile->hasFlag(TILESTATE_PROTECTIONZONE)) {
		auto maxOutsizePZ = g_configManager().getNumber(MAX_PLAYERS_OUTSIDE_PZ_PER_ACCOUNT);
		auto accountPlayers = g_game().getPlayersByAccount(player->getAccount());
>>>>>>> 0c7aafe0
		int countOutsizePZ = 0;
		for (const auto &accountPlayer : accountPlayers) {
			if (accountPlayer == player || accountPlayer->isOffline()) {
				continue;
			}
			if (accountPlayer->getTile() && !accountPlayer->getTile()->hasFlag(TILESTATE_PROTECTIONZONE)) {
				++countOutsizePZ;
			}
		}
		if (countOutsizePZ >= maxOutsizePZ) {
			player->sendTextMessage(MESSAGE_FAILURE, fmt::format("You cannot cast spells while you have {} character(s) outside of a protection zone.", maxOutsizePZ));
			return TALKACTION_FAILED;
		}
	}
	std::string str_words = words;

	if (player->hasCondition(CONDITION_FEARED)) {
		player->sendTextMessage(MESSAGE_FAILURE, "You are feared.");
		return TALKACTION_FAILED;
	}

	// strip trailing spaces
	trimString(str_words);

	const auto &instantSpell = getInstantSpell(str_words);
	if (!instantSpell) {
		return TALKACTION_CONTINUE;
	}

	std::string param;

	if (instantSpell->getHasParam()) {
		size_t spellLen = instantSpell->getWords().length();
		size_t paramLen = str_words.length() - spellLen;
		std::string paramText = str_words.substr(spellLen, paramLen);
		if (!paramText.empty() && paramText.front() == ' ') {
			size_t loc1 = paramText.find('"', 1);
			if (loc1 != std::string::npos) {
				size_t loc2 = paramText.find('"', loc1 + 1);
				if (loc2 == std::string::npos) {
					loc2 = paramText.length();
				} else if (paramText.find_last_not_of(' ') != loc2) {
					return TALKACTION_CONTINUE;
				}

				param = paramText.substr(loc1 + 1, loc2 - loc1 - 1);
			} else {
				trimString(paramText);
				loc1 = paramText.find(' ', 0);
				if (loc1 == std::string::npos) {
					param = paramText;
				} else {
					return TALKACTION_CONTINUE;
				}
			}
		}
	}

	if (instantSpell->playerCastInstant(player, param)) {
		words = instantSpell->getWords();

		if (instantSpell->getHasParam() && !param.empty()) {
			words += " \"" + param + "\"";
		}

		return TALKACTION_BREAK;
	}

	return TALKACTION_FAILED;
}

void Spells::clear() {
	instants.clear();
	runes.clear();
}

bool Spells::hasInstantSpell(const std::string &word) const {
	if (auto iterate = instants.find(word);
	    iterate != instants.end()) {
		return true;
	}
	return false;
}

bool Spells::registerInstantLuaEvent(const std::shared_ptr<InstantSpell> &instant) {
	if (instant) {
		// If the spell not have the "spell:words()" return a error message
		const std::string &instantName = instant->getName();
		if (instant->getWords().empty()) {
			g_logger().error("[Spells::registerInstantLuaEvent] - Missing register word for spell with name {}", instantName);
			return false;
		}

		const std::string &words = instant->getWords();
		// Checks if there is any spell registered with the same name
		if (hasInstantSpell(words)) {
			g_logger().warn("[Spells::registerInstantLuaEvent] - "
			                "Duplicate registered instant spell with words: {}, on spell with name: {}",
			                words, instantName);
			return false;
		}
		// Register spell word in the map
		setInstantSpell(words, instant);
		return true;
	}

	return false;
}

bool Spells::registerRuneLuaEvent(const std::shared_ptr<RuneSpell> &rune) {
	if (rune) {
		uint16_t id = rune->getRuneItemId();
		const auto &[fst, snd] = runes.emplace(rune->getRuneItemId(), rune);
		if (!snd) {
			g_logger().warn(
				"[{}] duplicate registered rune with id: {}, for script: {}",
				__FUNCTION__,
				id,
				rune->getScriptInterface()->getLoadingScriptName()
			);
		}
		return snd;
	}

	return false;
}

std::list<uint16_t> Spells::getSpellsByVocation(uint16_t vocationId) const {
	std::list<uint16_t> spellsList;

	for (const auto &[fst, snd] : instants) {
		const VocSpellMap &vocSpells = snd->getVocMap();
		const auto &vocSpellsIt = vocSpells.find(vocationId);

		if (vocSpellsIt != vocSpells.end()
		    && vocSpellsIt->second) {
			spellsList.emplace_back(snd->getSpellId());
		}
	}

	return spellsList;
}

std::shared_ptr<Spell> Spells::getSpellByName(const std::string &name) const {
	std::shared_ptr<Spell> spell = getRuneSpellByName(name);
	if (!spell) {
		spell = getInstantSpellByName(name);
	}
	return spell;
}

std::shared_ptr<RuneSpell> Spells::getRuneSpell(uint16_t id) {
	const auto &it = runes.find(id);
	if (it == runes.end()) {
		for (const auto &[fst, snd] : runes) {
			if (snd->getRuneItemId() == id) {
				return snd;
			}
		}
		return nullptr;
	}
	return it->second;
}

std::shared_ptr<RuneSpell> Spells::getRuneSpellByName(const std::string &name) const {
	for (const auto &[fst, snd] : runes) {
		if (strcasecmp(snd->getName().c_str(), name.c_str()) == 0) {
			return snd;
		}
	}
	return nullptr;
}

std::shared_ptr<InstantSpell> Spells::getInstantSpell(const std::string &words) const {
	std::shared_ptr<InstantSpell> result = nullptr;

	for (const auto &[fst, snd] : instants) {
		const std::string &instantSpellWords = snd->getWords();
		const size_t spellLen = instantSpellWords.length();
		if (strncasecmp(instantSpellWords.c_str(), words.c_str(), spellLen) == 0) {
			if (!result || spellLen > result->getWords().length()) {
				result = snd;
				if (words.length() == spellLen) {
					break;
				}
			}
		}
	}

	if (result) {
		const std::string &resultWords = result->getWords();
		if (words.length() > resultWords.length()) {
			if (!result->getHasParam()) {
				return nullptr;
			}

			const size_t spellLen = resultWords.length();
			const size_t paramLen = words.length() - spellLen;
			if (paramLen < 2 || words[spellLen] != ' ') {
				return nullptr;
			}
		}
		return result;
	}
	return nullptr;
}

std::shared_ptr<InstantSpell> Spells::getInstantSpellById(uint16_t spellId) const {
	for (const auto &[fst, snd] : instants) {
		if (snd->getSpellId() == spellId) {
			return snd;
		}
	}
	return nullptr;
}

std::shared_ptr<InstantSpell> Spells::getInstantSpellByName(const std::string &name) const {
	for (const auto &[fst, snd] : instants) {
		if (strcasecmp(snd->getName().c_str(), name.c_str()) == 0) {
			return snd;
		}
	}
	return nullptr;
}

Position Spells::getCasterPosition(const std::shared_ptr<Creature> &creature, Direction dir) {
	return getNextPosition(dir, creature->getPosition());
}

CombatSpell::CombatSpell(const std::shared_ptr<Combat> &newCombat, bool newNeedTarget, bool newNeedDirection) :
	Script(&g_spells().getScriptInterface()),
	m_combat(newCombat),
	needDirection(newNeedDirection),
	needTarget(newNeedTarget) {
	// Empty
}

bool CombatSpell::loadScriptCombat() {
	m_combat = g_luaEnvironment().getCombatObject(g_luaEnvironment().lastCombatId);
	return m_combat != nullptr;
}

bool CombatSpell::castSpell(const std::shared_ptr<Creature> &creature) {
	if (isLoadedCallback()) {
		LuaVariant var;
		var.type = VARIANT_POSITION;

		if (needDirection) {
			var.pos = Spells::getCasterPosition(creature, creature->getDirection());
		} else {
			var.pos = creature->getPosition();
		}

		return executeCastSpell(creature, var);
	}

	Position pos;
	if (needDirection) {
		pos = Spells::getCasterPosition(creature, creature->getDirection());
	} else {
		pos = creature->getPosition();
	}

	const auto &combat = getCombat();
	if (!combat) {
		return false;
	}

	if (soundCastEffect != SoundEffect_t::SILENCE) {
		combat->setParam(COMBAT_PARAM_CASTSOUND, static_cast<uint32_t>(soundCastEffect));
	}

	if (soundImpactEffect != SoundEffect_t::SILENCE) {
		combat->setParam(COMBAT_PARAM_IMPACTSOUND, static_cast<uint32_t>(soundImpactEffect));
	}

	combat->doCombat(creature, pos);
	return true;
}

bool CombatSpell::castSpell(const std::shared_ptr<Creature> &creature, const std::shared_ptr<Creature> &target) {
	const auto &combat = getCombat();
	if (!combat) {
		return false;
	}

	if (isLoadedCallback()) {
		LuaVariant var;
		if (combat->hasArea()) {
			var.type = VARIANT_POSITION;

			if (needTarget) {
				var.pos = target->getPosition();
			} else if (needDirection) {
				var.pos = Spells::getCasterPosition(creature, creature->getDirection());
			} else {
				var.pos = creature->getPosition();
			}
		} else {
			var.type = VARIANT_NUMBER;
			var.number = target->getID();
		}

		return executeCastSpell(creature, var);
	}

	if (soundCastEffect != SoundEffect_t::SILENCE) {
		combat->setParam(COMBAT_PARAM_CASTSOUND, static_cast<uint32_t>(soundCastEffect));
	}

	if (soundImpactEffect != SoundEffect_t::SILENCE) {
		combat->setParam(COMBAT_PARAM_IMPACTSOUND, static_cast<uint32_t>(soundImpactEffect));
	}

	if (combat->hasArea()) {
		if (needTarget) {
			combat->doCombat(creature, target->getPosition());
		} else {
			return castSpell(creature);
		}
	} else {
		combat->doCombat(creature, target);
	}
	return true;
}

bool CombatSpell::executeCastSpell(const std::shared_ptr<Creature> &creature, const LuaVariant &var) const {
	// onCastSpell(creature, var)
	if (!LuaEnvironment::reserveScriptEnv()) {
		g_logger().error("[CombatSpell::executeCastSpell - Creature {}] "
		                 "Call stack overflow. Too many lua script calls being nested.",
		                 creature->getName());
		return false;
	}

	ScriptEnvironment* env = LuaEnvironment::getScriptEnv();
	env->setScriptId(getScriptId(), getScriptInterface());

	lua_State* L = getScriptInterface()->getLuaState();

	getScriptInterface()->pushFunction(getScriptId());

	LuaScriptInterface::pushUserdata<Creature>(L, creature);
	LuaScriptInterface::setCreatureMetatable(L, -1, creature);

	LuaScriptInterface::pushVariant(L, var);

	return getScriptInterface()->callFunction(2);
}

bool Spell::playerSpellCheck(const std::shared_ptr<Player> &player) const {
	if (player->hasFlag(PlayerFlags_t::CannotUseSpells)) {
		return false;
	}

	if (player->hasFlag(PlayerFlags_t::IgnoreSpellCheck)) {
		return true;
	}

	if (player->hasCondition(CONDITION_FEARED)) {
		player->sendTextMessage(MESSAGE_FAILURE, "You are feared.");
		return false;
	}

	if (!enabled) {
		return false;
	}

	if (aggressive && (range < 1 || (range > 0 && !player->getAttackedCreature())) && player->getSkull() == SKULL_BLACK) {
		player->sendCancelMessage(RETURNVALUE_NOTPOSSIBLE);
		return false;
	}

	if (aggressive && player->hasCondition(CONDITION_PACIFIED)) {
		player->sendCancelMessage(RETURNVALUE_YOUAREEXHAUSTED);
		g_game().addMagicEffect(player->getPosition(), CONST_ME_POFF);
		return false;
	}

	if (aggressive && !player->hasFlag(PlayerFlags_t::IgnoreProtectionZone) && player->getZoneType() == ZONE_PROTECTION) {
		player->sendCancelMessage(RETURNVALUE_ACTIONNOTPERMITTEDINPROTECTIONZONE);
		return false;
	}

	if (player->hasCondition(CONDITION_SPELLGROUPCOOLDOWN, group) || player->hasCondition(CONDITION_SPELLCOOLDOWN, m_spellId) || (secondaryGroup != SPELLGROUP_NONE && player->hasCondition(CONDITION_SPELLGROUPCOOLDOWN, secondaryGroup))) {
		player->sendCancelMessage(RETURNVALUE_YOUAREEXHAUSTED);

		if (isInstant()) {
			g_game().addMagicEffect(player->getPosition(), CONST_ME_POFF);
		}

		return false;
	}

	if (player->getLevel() < level) {
		player->sendCancelMessage(RETURNVALUE_NOTENOUGHLEVEL);
		g_game().addMagicEffect(player->getPosition(), CONST_ME_POFF);
		return false;
	}

	if (player->getMagicLevel() < magLevel) {
		player->sendCancelMessage(RETURNVALUE_NOTENOUGHMAGICLEVEL);
		g_game().addMagicEffect(player->getPosition(), CONST_ME_POFF);
		return false;
	}

	if (player->getMana() < getManaCost(player) && !player->hasFlag(PlayerFlags_t::HasInfiniteMana)) {
		player->sendCancelMessage(RETURNVALUE_NOTENOUGHMANA);
		g_game().addMagicEffect(player->getPosition(), CONST_ME_POFF);
		return false;
	}

	if (player->getSoul() < soul && !player->hasFlag(PlayerFlags_t::HasInfiniteSoul)) {
		player->sendCancelMessage(RETURNVALUE_NOTENOUGHSOUL);
		g_game().addMagicEffect(player->getPosition(), CONST_ME_POFF);
		return false;
	}

	if (isInstant() && getNeedLearn()) {
		if (!player->hasLearnedInstantSpell(getName())) {
			player->sendCancelMessage(RETURNVALUE_YOUNEEDTOLEARNTHISSPELL);
			g_game().addMagicEffect(player->getPosition(), CONST_ME_POFF);
			return false;
		}
	} else if (!vocSpellMap.empty() && !vocSpellMap.contains(player->getVocationId()) && player->getGroup()->id < GROUP_TYPE_GAMEMASTER) {
		player->sendCancelMessage(RETURNVALUE_YOURVOCATIONCANNOTUSETHISSPELL);
		g_game().addMagicEffect(player->getPosition(), CONST_ME_POFF);
		return false;
	}

	if (needWeapon) {
		switch (player->getWeaponType()) {
			case WEAPON_SWORD:
			case WEAPON_CLUB:
			case WEAPON_AXE:
				break;

			default: {
				player->sendCancelMessage(RETURNVALUE_YOUNEEDAWEAPONTOUSETHISSPELL);
				g_game().addMagicEffect(player->getPosition(), CONST_ME_POFF);
				return false;
			}
		}
	}

	if (isPremium() && !player->isPremium()) {
		player->sendCancelMessage(RETURNVALUE_YOUNEEDPREMIUMACCOUNT);
		g_game().addMagicEffect(player->getPosition(), CONST_ME_POFF);
		return false;
	}

	return true;
}

bool Spell::playerInstantSpellCheck(const std::shared_ptr<Player> &player, const Position &toPos) const {
	if (toPos.x == 0xFFFF) {
		return true;
	}

	const Position &playerPos = player->getPosition();
	if (playerPos.z > toPos.z) {
		player->sendCancelMessage(RETURNVALUE_FIRSTGOUPSTAIRS);
		g_game().addMagicEffect(player->getPosition(), CONST_ME_POFF);
		return false;
	} else if (playerPos.z < toPos.z) {
		player->sendCancelMessage(RETURNVALUE_FIRSTGODOWNSTAIRS);
		g_game().addMagicEffect(player->getPosition(), CONST_ME_POFF);
		return false;
	}

	const auto &tile = g_game().map.getOrCreateTile(toPos);

	const ReturnValue ret = Combat::canDoCombat(player, tile, aggressive);
	if (ret != RETURNVALUE_NOERROR) {
		player->sendCancelMessage(ret);
		g_game().addMagicEffect(player->getPosition(), CONST_ME_POFF);
		return false;
	}

	if (blockingCreature && tile->getBottomVisibleCreature(player) != nullptr) {
		player->sendCancelMessage(RETURNVALUE_NOTENOUGHROOM);
		g_game().addMagicEffect(player->getPosition(), CONST_ME_POFF);
		return false;
	}

	if (blockingSolid && tile->hasFlag(TILESTATE_BLOCKSOLID)) {
		player->sendCancelMessage(RETURNVALUE_NOTENOUGHROOM);
		g_game().addMagicEffect(player->getPosition(), CONST_ME_POFF);
		return false;
	}

	return true;
}

bool Spell::playerRuneSpellCheck(const std::shared_ptr<Player> &player, const Position &toPos) const {
	if (!playerSpellCheck(player)) {
		return false;
	}

	if (toPos.x == 0xFFFF) {
		return true;
	}

	const Position &playerPos = player->getPosition();
	if (playerPos.z > toPos.z) {
		player->sendCancelMessage(RETURNVALUE_FIRSTGOUPSTAIRS);
		g_game().addMagicEffect(player->getPosition(), CONST_ME_POFF);
		return false;
	} else if (playerPos.z < toPos.z) {
		player->sendCancelMessage(RETURNVALUE_FIRSTGODOWNSTAIRS);
		g_game().addMagicEffect(player->getPosition(), CONST_ME_POFF);
		return false;
	}

	const auto &tile = g_game().map.getTile(toPos);
	if (!tile) {
		player->sendCancelMessage(RETURNVALUE_NOTPOSSIBLE);
		g_game().addMagicEffect(player->getPosition(), CONST_ME_POFF);
		return false;
	}

	if (range != -1 && !g_game().canThrowObjectTo(playerPos, toPos, SightLine_CheckSightLineAndFloor, range, range)) {
		player->sendCancelMessage(RETURNVALUE_DESTINATIONOUTOFREACH);
		g_game().addMagicEffect(player->getPosition(), CONST_ME_POFF);
		return false;
	}

	const ReturnValue ret = Combat::canDoCombat(player, tile, aggressive);
	if (ret != RETURNVALUE_NOERROR) {
		player->sendCancelMessage(ret);
		g_game().addMagicEffect(player->getPosition(), CONST_ME_POFF);
		return false;
	}

	const auto &topVisibleCreature = tile->getBottomVisibleCreature(player);
	if ((blockingCreature && topVisibleCreature) || (blockingSolid && tile->hasFlag(TILESTATE_BLOCKSOLID) && !topVisibleCreature)) {
		player->sendCancelMessage(RETURNVALUE_NOTENOUGHROOM);
		g_game().addMagicEffect(player->getPosition(), CONST_ME_POFF);
		return false;
	}

	if (needTarget && !topVisibleCreature) {
		player->sendCancelMessage(RETURNVALUE_CANONLYUSETHISRUNEONCREATURES);
		g_game().addMagicEffect(player->getPosition(), CONST_ME_POFF);
		return false;
	}

	if (aggressive && needTarget && topVisibleCreature && player->hasSecureMode()) {
		const auto &targetPlayer = topVisibleCreature->getPlayer();
		if (targetPlayer && targetPlayer != player && player->getSkullClient(targetPlayer) == SKULL_NONE && !Combat::isInPvpZone(player, targetPlayer)) {
			player->sendCancelMessage(RETURNVALUE_TURNSECUREMODETOATTACKUNMARKEDPLAYERS);
			g_game().addMagicEffect(player->getPosition(), CONST_ME_POFF);
			return false;
		}
	}
	return true;
}

// Wheel of destiny - Get:
bool Spell::getWheelOfDestinyUpgraded() const {
	return whellOfDestinyUpgraded;
}

int32_t Spell::getWheelOfDestinyBoost(WheelSpellBoost_t boost, WheelSpellGrade_t grade) const {
	int32_t value = 0;
	try {
		if (grade >= WheelSpellGrade_t::REGULAR) {
			value += wheelOfDestinyRegularBoost.at(static_cast<uint8_t>(boost));
		}
		if (grade >= WheelSpellGrade_t::UPGRADED) {
			value += wheelOfDestinyUpgradedBoost.at(static_cast<uint8_t>(boost));
		}
	} catch (const std::out_of_range &e) {
		g_logger().error("[{}] invalid grade value, error code: {}", __FUNCTION__, e.what());
	}
	return value;
}

// Wheel of destiny - Set:
void Spell::setWheelOfDestinyUpgraded(bool value) {
	whellOfDestinyUpgraded = value;
}

void Spell::setWheelOfDestinyBoost(WheelSpellBoost_t boost, WheelSpellGrade_t grade, int32_t value) {
	try {
		if (grade == WheelSpellGrade_t::REGULAR) {
			wheelOfDestinyRegularBoost.at(static_cast<uint8_t>(boost)) = value;
		} else if (grade == WheelSpellGrade_t::UPGRADED) {
			wheelOfDestinyUpgradedBoost.at(static_cast<uint8_t>(boost)) = value;
		}
	} catch (const std::out_of_range &e) {
		g_logger().error("[{}] invalid grade value, error code: {}", __FUNCTION__, e.what());
	}
}

void Spell::getCombatDataAugment(const std::shared_ptr<Player> &player, CombatDamage &damage) const {
	if (!(damage.instantSpellName).empty()) {
		const auto &equippedAugmentItems = player->getEquippedAugmentItems();
		for (const auto &item : equippedAugmentItems) {
			const auto &augments = item->getAugmentsBySpellName(damage.instantSpellName);
			for (auto &augment : augments) {
				if (augment->value == 0) {
					continue;
				}
				if (augment->type == Augment_t::IncreasedDamage || augment->type == Augment_t::PowerfulImpact || augment->type == Augment_t::StrongImpact) {
					const float augmentPercent = augment->value / 100.0;
					damage.primary.value += static_cast<int32_t>(damage.primary.value * augmentPercent);
					damage.secondary.value += static_cast<int32_t>(damage.secondary.value * augmentPercent);
				} else if (augment->type != Augment_t::Cooldown) {
					const int32_t augmentValue = augment->value * 100;
					damage.lifeLeech += augment->type == Augment_t::LifeLeech ? augmentValue : 0;
					damage.manaLeech += augment->type == Augment_t::ManaLeech ? augmentValue : 0;
					damage.criticalDamage += augment->type == Augment_t::CriticalExtraDamage ? augmentValue : 0;
				}
			}
		}
	}
};

int32_t Spell::calculateAugmentSpellCooldownReduction(const std::shared_ptr<Player> &player) const {
	int32_t spellCooldown = 0;
	const auto &equippedAugmentItems = player->getEquippedAugmentItemsByType(Augment_t::Cooldown);
	for (const auto &item : equippedAugmentItems) {
		const auto &augments = item->getAugmentsBySpellNameAndType(getName(), Augment_t::Cooldown);
		for (const auto &augment : augments) {
			spellCooldown += augment->value;
		}
	}

	return spellCooldown;
}

void Spell::applyCooldownConditions(const std::shared_ptr<Player> &player) const {
	const WheelSpellGrade_t spellGrade = player->wheel()->getSpellUpgrade(getName());
	const bool isUpgraded = getWheelOfDestinyUpgraded() && static_cast<uint8_t>(spellGrade) > 0;
	// Safety check to prevent division by zero
	auto rateCooldown = g_configManager().getFloat(RATE_SPELL_COOLDOWN);
	if (std::abs(rateCooldown) < std::numeric_limits<float>::epsilon()) {
		rateCooldown = 0.1; // Safe minimum value
	}

	if (cooldown > 0) {
		int32_t spellCooldown = cooldown;
		if (isUpgraded) {
			spellCooldown -= getWheelOfDestinyBoost(WheelSpellBoost_t::COOLDOWN, spellGrade);
		}
		int32_t augmentCooldownReduction = calculateAugmentSpellCooldownReduction(player);
		g_logger().debug("[{}] spell name: {}, spellCooldown: {}, bonus: {}, augment {}", __FUNCTION__, name, spellCooldown, player->wheel()->getSpellBonus(name, WheelSpellBoost_t::COOLDOWN), augmentCooldownReduction);
		spellCooldown -= player->wheel()->getSpellBonus(name, WheelSpellBoost_t::COOLDOWN);
		spellCooldown -= augmentCooldownReduction;
		if (spellCooldown > 0) {
			const auto &condition = Condition::createCondition(CONDITIONID_DEFAULT, CONDITION_SPELLCOOLDOWN, spellCooldown / rateCooldown, 0, false, m_spellId);
			player->addCondition(condition);
		}
	}

	if (groupCooldown > 0) {
		int32_t spellGroupCooldown = groupCooldown;
		if (isUpgraded) {
			spellGroupCooldown -= getWheelOfDestinyBoost(WheelSpellBoost_t::GROUP_COOLDOWN, spellGrade);
		}
		if (spellGroupCooldown > 0) {
			const auto &condition = Condition::createCondition(CONDITIONID_DEFAULT, CONDITION_SPELLGROUPCOOLDOWN, spellGroupCooldown / rateCooldown, 0, false, group);
			player->addCondition(condition);
		}
	}

	if (secondaryGroupCooldown > 0) {
		int32_t spellSecondaryGroupCooldown = secondaryGroupCooldown;
		if (isUpgraded) {
			spellSecondaryGroupCooldown -= getWheelOfDestinyBoost(WheelSpellBoost_t::SECONDARY_GROUP_COOLDOWN, spellGrade);
		}
		if (spellSecondaryGroupCooldown > 0) {
			const auto &condition = Condition::createCondition(CONDITIONID_DEFAULT, CONDITION_SPELLGROUPCOOLDOWN, spellSecondaryGroupCooldown / rateCooldown, 0, false, secondaryGroup);
			player->addCondition(condition);
		}
	}
}

void Spell::postCastSpell(const std::shared_ptr<Player> &player, bool finishedCast /*= true*/, bool payCost /*= true*/) const {
	if (finishedCast) {
		if (!player->hasFlag(PlayerFlags_t::HasNoExhaustion)) {
			applyCooldownConditions(player);
		}

		if (aggressive) {
			player->addInFightTicks();
			player->updateLastAggressiveAction();
		}

		if (player && soundCastEffect != SoundEffect_t::SILENCE) {
			g_game().sendDoubleSoundEffect(player->getPosition(), soundCastEffect, soundImpactEffect, player);
		}
	}

	if (payCost) {
		postCastSpell(player, getManaCost(player), getSoulCost());
	}
}

void Spell::postCastSpell(const std::shared_ptr<Player> &player, uint32_t manaCost, uint32_t soulCost) {
	if (manaCost > 0) {
		player->addManaSpent(manaCost);
		player->changeMana(-static_cast<int32_t>(manaCost));
	}

	if (!player->hasFlag(PlayerFlags_t::HasInfiniteSoul)) {
		if (soulCost > 0) {
			player->changeSoul(-static_cast<int32_t>(soulCost));
		}
	}
}

uint32_t Spell::getManaCost(const std::shared_ptr<Player> &player) const {
	WheelSpellGrade_t spellGrade = player->wheel()->getSpellUpgrade(getName());
	uint32_t manaRedution = 0;
	if (getWheelOfDestinyUpgraded() && static_cast<uint8_t>(spellGrade) > 0) {
		manaRedution += getWheelOfDestinyBoost(WheelSpellBoost_t::MANA, spellGrade);
	}
	manaRedution += player->wheel()->getSpellBonus(name, WheelSpellBoost_t::MANA);

	if (mana != 0) {
		if (manaRedution > mana) {
			return 0;
		}
		return mana - manaRedution;
	}

	if (manaPercent != 0) {
		const uint32_t maxMana = player->getMaxMana();
		const uint32_t manaCost = (maxMana * manaPercent) / 100;
		if (manaRedution > manaCost) {
			return 0;
		}
		return manaCost;
	}

	return 0;
}

bool InstantSpell::playerCastInstant(const std::shared_ptr<Player> &player, std::string &param) const {
	if (!playerSpellCheck(player)) {
		return false;
	}

	LuaVariant var;
	var.instantName = getName();
	std::shared_ptr<Player> playerTarget = nullptr;

	if (selfTarget) {
		var.type = VARIANT_NUMBER;
		var.number = player->getID();
	} else if (needTarget || casterTargetOrDirection) {
		std::shared_ptr<Creature> target;
		bool useDirection = false;

		if (hasParam) {
			const ReturnValue ret = g_game().getPlayerByNameWildcard(param, playerTarget);

			if (playerTarget && playerTarget->isAccessPlayer() && !player->isAccessPlayer()) {
				playerTarget = nullptr;
			}

			target = playerTarget;
			if (!target || target->isRemoved() || target->getHealth() <= 0) {
				if (!casterTargetOrDirection) {
					applyCooldownConditions(player);

					player->sendCancelMessage(ret);
					g_game().addMagicEffect(player->getPosition(), CONST_ME_POFF);
					return false;
				}

				useDirection = true;
			}

			if (playerTarget) {
				param = playerTarget->getName();
			}
		} else {
			target = player->getAttackedCreature();
			if (!target || target->isRemoved() || target->getHealth() <= 0) {
				if (!casterTargetOrDirection) {
					player->sendCancelMessage(RETURNVALUE_YOUCANONLYUSEITONCREATURES);
					g_game().addMagicEffect(player->getPosition(), CONST_ME_POFF);
					return false;
				}

				useDirection = true;
			}
		}

		if (!useDirection) {
			if (!canThrowSpell(player, target)) {
				player->sendCancelMessage(RETURNVALUE_CREATUREISNOTREACHABLE);
				g_game().addMagicEffect(player->getPosition(), CONST_ME_POFF);
				return false;
			}

			var.type = VARIANT_NUMBER;
			var.number = target->getID();
		} else {
			var.type = VARIANT_POSITION;
			var.pos = Spells::getCasterPosition(player, player->getDirection());

			if (!playerInstantSpellCheck(player, var.pos)) {
				return false;
			}
		}
	} else if (hasParam) {
		var.type = VARIANT_STRING;

		if (getHasPlayerNameParam()) {
			const ReturnValue ret = g_game().getPlayerByNameWildcard(param, playerTarget);

			if (ret != RETURNVALUE_NOERROR) {
				applyCooldownConditions(player);

				player->sendCancelMessage(ret);
				g_game().addMagicEffect(player->getPosition(), CONST_ME_POFF);
				return false;
			}

			if (playerTarget && (!playerTarget->isAccessPlayer() || player->isAccessPlayer())) {
				param = playerTarget->getName();
			}
		}

		var.text = param;
	} else {
		var.type = VARIANT_POSITION;

		if (needDirection) {
			var.pos = Spells::getCasterPosition(player, player->getDirection());
		} else {
			var.pos = player->getPosition();
		}

		if (!playerInstantSpellCheck(player, var.pos)) {
			return false;
		}
	}

	if (!allowOnSelf && playerTarget && playerTarget->getName() == player->getName()) {
		player->sendCancelMessage(RETURNVALUE_NOTPOSSIBLE);
		return false;
	}

	const auto worldType = g_game().getWorldType();
	if (pzLocked && (worldType == WORLD_TYPE_PVP || worldType == WORLD_TYPE_PVP_ENFORCED)) {
		player->addInFightTicks(true);
		player->updateLastAggressiveAction();
	}

	const bool result = executeCastSpell(player, var);
	if (result) {
		postCastSpell(player);
	}

	return result;
}

bool InstantSpell::canThrowSpell(const std::shared_ptr<Creature> &creature, const std::shared_ptr<Creature> &target) const {
	const Position &fromPos = creature->getPosition();
	const Position &toPos = target->getPosition();
	if (fromPos.z != toPos.z || (range == -1 && !g_game().canThrowObjectTo(fromPos, toPos, checkLineOfSight ? SightLine_CheckSightLineAndFloor : SightLine_NoCheck)) || (range != -1 && !g_game().canThrowObjectTo(fromPos, toPos, checkLineOfSight ? SightLine_CheckSightLineAndFloor : SightLine_NoCheck, range, range))) {
		return false;
	}
	return true;
}

bool InstantSpell::castSpell(const std::shared_ptr<Creature> &creature) {
	LuaVariant var;
	var.instantName = getName();

	if (casterTargetOrDirection) {
		const auto &target = creature->getAttackedCreature();
		if (target && target->getHealth() > 0) {
			if (!canThrowSpell(creature, target)) {
				return false;
			}

			var.type = VARIANT_NUMBER;
			var.number = target->getID();
			var.instantName = getName();
			return executeCastSpell(creature, var);
		}

		return false;
	}
	if (needDirection) {
		var.type = VARIANT_POSITION;
		var.pos = Spells::getCasterPosition(creature, creature->getDirection());
	} else {
		var.type = VARIANT_POSITION;
		var.pos = creature->getPosition();
	}

	return executeCastSpell(creature, var);
}

bool InstantSpell::castSpell(const std::shared_ptr<Creature> &creature, const std::shared_ptr<Creature> &target) {
	if (needTarget) {
		LuaVariant var;
		var.type = VARIANT_NUMBER;
		var.number = target->getID();
		return executeCastSpell(creature, var);
	}
	return castSpell(creature);
}

bool InstantSpell::executeCastSpell(const std::shared_ptr<Creature> &creature, const LuaVariant &var) const {
	// onCastSpell(creature, var)
	if (!LuaEnvironment::reserveScriptEnv()) {
		g_logger().error("[InstantSpell::executeCastSpell - Creature {} words {}] "
		                 "Call stack overflow. Too many lua script calls being nested.",
		                 creature->getName(), getWords());
		return false;
	}

	ScriptEnvironment* env = LuaEnvironment::getScriptEnv();
	env->setScriptId(getScriptId(), getScriptInterface());

	lua_State* L = getScriptInterface()->getLuaState();

	getScriptInterface()->pushFunction(getScriptId());

	LuaScriptInterface::pushUserdata<Creature>(L, creature);
	LuaScriptInterface::setCreatureMetatable(L, -1, creature);

	LuaScriptInterface::pushVariant(L, var);

	return getScriptInterface()->callFunction(2);
}

bool InstantSpell::canCast(const std::shared_ptr<Player> &player) const {
	if (player->hasFlag(PlayerFlags_t::CannotUseSpells)) {
		return false;
	}

	if (player->hasFlag(PlayerFlags_t::IgnoreSpellCheck)) {
		return true;
	}

	if (getNeedLearn()) {
		if (player->hasLearnedInstantSpell(getName())) {
			return true;
		}
	} else {
		if (vocSpellMap.empty() || vocSpellMap.contains(player->getVocationId())) {
			return true;
		}
	}

	return false;
}

ReturnValue RuneSpell::canExecuteAction(const std::shared_ptr<Player> &player, const Position &toPos) {
	if (player->hasFlag(PlayerFlags_t::CannotUseSpells)) {
		return RETURNVALUE_CANNOTUSETHISOBJECT;
	}

	const ReturnValue ret = Action::canExecuteAction(player, toPos);
	if (ret != RETURNVALUE_NOERROR) {
		return ret;
	}

	if (toPos.x == 0xFFFF) {
		if (needTarget) {
			return RETURNVALUE_CANONLYUSETHISRUNEONCREATURES;
		} else if (!selfTarget) {
			return RETURNVALUE_NOTENOUGHROOM;
		}
	}

	return RETURNVALUE_NOERROR;
}

bool RuneSpell::executeUse(const std::shared_ptr<Player> &player, const std::shared_ptr<Item> &item, const Position &, const std::shared_ptr<Thing> &target, const Position &toPosition, bool isHotkey) {
	if (!playerRuneSpellCheck(player, toPosition)) {
		return false;
	}

	// If script not loaded correctly, return
	if (!isLoadedCallback()) {
		return false;
	}

	LuaVariant var;
	var.runeName = getName();

	if (needTarget) {
		var.type = VARIANT_NUMBER;

		if (target == nullptr) {
			const auto &toTile = g_game().map.getTile(toPosition);
			if (toTile) {
				const auto &visibleCreature = toTile->getBottomVisibleCreature(player);
				if (visibleCreature) {
					var.number = visibleCreature->getID();
				}
			}
		} else {
			var.number = target->getCreature()->getID();
		}
	} else {
		var.type = VARIANT_POSITION;
		var.pos = toPosition;
	}

	if (!internalCastSpell(player, var, isHotkey)) {
		return false;
	}

	postCastSpell(player);
<<<<<<< HEAD
	if (hasCharges && item && g_configManager().getBoolean(REMOVE_RUNE_CHARGES, __FUNCTION__)) {
		const int32_t newCount = std::max<int32_t>(0, item->getItemCount() - 1);
=======
	if (hasCharges && item && g_configManager().getBoolean(REMOVE_RUNE_CHARGES)) {
		int32_t newCount = std::max<int32_t>(0, item->getItemCount() - 1);
>>>>>>> 0c7aafe0
		g_game().transformItem(item, item->getID(), newCount);
		player->updateSupplyTracker(item);
	}

	const auto worldType = g_game().getWorldType();
	if (pzLocked && (worldType == WORLD_TYPE_PVP || worldType == WORLD_TYPE_PVP_ENFORCED)) {
		player->addInFightTicks(true);
		player->updateLastAggressiveAction();
	}

	return true;
}

bool RuneSpell::castSpell(const std::shared_ptr<Creature> &creature) {
	LuaVariant var;
	var.type = VARIANT_NUMBER;
	var.number = creature->getID();
	var.runeName = getName();
	return internalCastSpell(creature, var, false);
}

bool RuneSpell::castSpell(const std::shared_ptr<Creature> &creature, const std::shared_ptr<Creature> &target) {
	LuaVariant var;
	var.type = VARIANT_NUMBER;
	var.number = target->getID();
	var.runeName = getName();
	return internalCastSpell(creature, var, false);
}

bool RuneSpell::internalCastSpell(const std::shared_ptr<Creature> &creature, const LuaVariant &var, bool isHotkey) const {
	bool result;
	if (isLoadedCallback()) {
		result = executeCastSpell(creature, var, isHotkey);
	} else {
		result = false;
	}
	return result;
}

bool RuneSpell::executeCastSpell(const std::shared_ptr<Creature> &creature, const LuaVariant &var, bool isHotkey) const {
	// onCastSpell(creature, var, isHotkey)
	if (!LuaEnvironment::reserveScriptEnv()) {
		g_logger().error("[RuneSpell::executeCastSpell - Creature {} runeId {}] "
		                 "Call stack overflow. Too many lua script calls being nested.",
		                 creature->getName(), getRuneItemId());
		return false;
	}

	ScriptEnvironment* env = LuaEnvironment::getScriptEnv();
	env->setScriptId(getScriptId(), getScriptInterface());

	lua_State* L = getScriptInterface()->getLuaState();

	getScriptInterface()->pushFunction(getScriptId());

	LuaScriptInterface::pushUserdata<Creature>(L, creature);
	LuaScriptInterface::setCreatureMetatable(L, -1, creature);

	LuaScriptInterface::pushVariant(L, var);

	LuaScriptInterface::pushBoolean(L, isHotkey);

	return getScriptInterface()->callFunction(3);
}<|MERGE_RESOLUTION|>--- conflicted
+++ resolved
@@ -22,21 +22,12 @@
 Spells::Spells() = default;
 Spells::~Spells() = default;
 
-<<<<<<< HEAD
 TalkActionResult_t Spells::playerSaySpell(const std::shared_ptr<Player> &player, std::string &words) const {
-	const auto maxOnline = g_configManager().getNumber(MAX_PLAYERS_PER_ACCOUNT, __FUNCTION__);
+	const auto maxOnline = g_configManager().getNumber(MAX_PLAYERS_PER_ACCOUNT);
 	const auto &tile = player->getTile();
 	if (maxOnline > 1 && player->getAccountType() < ACCOUNT_TYPE_GAMEMASTER && tile && !tile->hasFlag(TILESTATE_PROTECTIONZONE)) {
-		auto maxOutsizePZ = g_configManager().getNumber(MAX_PLAYERS_OUTSIDE_PZ_PER_ACCOUNT, __FUNCTION__);
+		auto maxOutsizePZ = g_configManager().getNumber(MAX_PLAYERS_OUTSIDE_PZ_PER_ACCOUNT);
 		const auto accountPlayers = g_game().getPlayersByAccount(player->getAccount());
-=======
-TalkActionResult_t Spells::playerSaySpell(std::shared_ptr<Player> player, std::string &words) {
-	auto maxOnline = g_configManager().getNumber(MAX_PLAYERS_PER_ACCOUNT);
-	auto tile = player->getTile();
-	if (maxOnline > 1 && player->getAccountType() < ACCOUNT_TYPE_GAMEMASTER && tile && !tile->hasFlag(TILESTATE_PROTECTIONZONE)) {
-		auto maxOutsizePZ = g_configManager().getNumber(MAX_PLAYERS_OUTSIDE_PZ_PER_ACCOUNT);
-		auto accountPlayers = g_game().getPlayersByAccount(player->getAccount());
->>>>>>> 0c7aafe0
 		int countOutsizePZ = 0;
 		for (const auto &accountPlayer : accountPlayers) {
 			if (accountPlayer == player || accountPlayer->isOffline()) {
@@ -1052,13 +1043,8 @@
 	}
 
 	postCastSpell(player);
-<<<<<<< HEAD
-	if (hasCharges && item && g_configManager().getBoolean(REMOVE_RUNE_CHARGES, __FUNCTION__)) {
+	if (hasCharges && item && g_configManager().getBoolean(REMOVE_RUNE_CHARGES)) {
 		const int32_t newCount = std::max<int32_t>(0, item->getItemCount() - 1);
-=======
-	if (hasCharges && item && g_configManager().getBoolean(REMOVE_RUNE_CHARGES)) {
-		int32_t newCount = std::max<int32_t>(0, item->getItemCount() - 1);
->>>>>>> 0c7aafe0
 		g_game().transformItem(item, item->getID(), newCount);
 		player->updateSupplyTracker(item);
 	}

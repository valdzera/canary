--- conflicted
+++ resolved
@@ -173,8 +173,6 @@
 
 SpawnMonster::~SpawnMonster() {
 	stopEvent();
-<<<<<<< HEAD
-=======
 }
 
 // moveable
@@ -198,7 +196,6 @@
 		interval = rhs.interval;
 	}
 	return *this;
->>>>>>> 135866a6
 }
 
 bool SpawnMonster::findPlayer(const Position &pos) {

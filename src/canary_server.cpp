--- conflicted
+++ resolved
@@ -98,12 +98,7 @@
 #endif
 
 				g_game().start(&serviceManager);
-<<<<<<< HEAD
-				if (g_configManager().getBoolean(TOGGLE_MAINTAIN_MODE, __FUNCTION__)) {
-=======
-				g_game().setGameState(GAME_STATE_NORMAL);
 				if (g_configManager().getBoolean(TOGGLE_MAINTAIN_MODE)) {
->>>>>>> ad567229
 					g_game().setGameState(GAME_STATE_CLOSED);
 					g_logger().warn("Initialized in maintain mode!");
 					g_webhook().sendMessage(":yellow_square: Server is now **online** _(access restricted to staff)_");

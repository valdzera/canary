--- conflicted
+++ resolved
@@ -358,13 +358,8 @@
 	if (const auto &result = Database::getInstance().storeQuery(query)) {
 		entries.reserve(result->countResults());
 		do {
-<<<<<<< HEAD
-			entries.emplace_front(
+			entries.emplace_back(
 				result->getU32("player_id"),
-=======
-			entries.emplace_back(
-				result->getNumber<uint32_t>("player_id"),
->>>>>>> 762eaea5
 				result->getString("name"),
 				result->getString("description"),
 				result->getU32("icon"),
@@ -404,13 +399,8 @@
 		entries.reserve(result->countResults());
 
 		do {
-<<<<<<< HEAD
-			entries.emplace_front(
+			entries.emplace_back(
 				result->getU8("id"),
-=======
-			entries.emplace_back(
-				result->getNumber<uint8_t>("id"),
->>>>>>> 762eaea5
 				result->getString("name"),
 				result->getU8("customizable") == 0 ? false : true
 			);

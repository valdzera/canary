--- conflicted
+++ resolved
@@ -103,11 +103,7 @@
 	return true;
 }
 
-<<<<<<< HEAD
-bool IOLoginDataLoad::loadPlayerFirst(const std::shared_ptr<Player> &player, const DBResult_ptr &result) {
-=======
-bool IOLoginDataLoad::loadPlayerBasicInfo(std::shared_ptr<Player> player, DBResult_ptr result) {
->>>>>>> 0c7aafe0
+bool IOLoginDataLoad::loadPlayerBasicInfo(const std::shared_ptr<Player> &player, const DBResult_ptr &result) {
 	if (!result || !player) {
 		g_logger().warn("[{}] - Player or Result nullptr", __FUNCTION__);
 		return false;
@@ -329,13 +325,8 @@
 	query << "SELECT `player_id`, `time`, `target`, `unavenged` FROM `player_kills` WHERE `player_id` = " << player->getGUID();
 	if ((result = db.storeQuery(query.str()))) {
 		do {
-<<<<<<< HEAD
 			auto killTime = result->getNumber<time_t>("time");
-			if ((time(nullptr) - killTime) <= g_configManager().getNumber(FRAG_TIME, __FUNCTION__)) {
-=======
-			time_t killTime = result->getNumber<time_t>("time");
 			if ((time(nullptr) - killTime) <= g_configManager().getNumber(FRAG_TIME)) {
->>>>>>> 0c7aafe0
 				player->unjustifiedKills.emplace_back(result->getNumber<uint32_t>("target"), killTime, result->getNumber<bool>("unavenged"));
 			}
 		} while (result->next());
@@ -496,11 +487,7 @@
 
 			for (auto it = inventoryItems.rbegin(), end = inventoryItems.rend(); it != end; ++it) {
 				const std::pair<std::shared_ptr<Item>, int32_t> &pair = it->second;
-<<<<<<< HEAD
-				const auto item = pair.first;
-=======
-				const std::shared_ptr<Item> &item = pair.first;
->>>>>>> 0c7aafe0
+				const auto &item = pair.first;
 				if (!item) {
 					continue;
 				}

/**
 * Canary - A free and open-source MMORPG server emulator
 * Copyright (©) 2019-2024 OpenTibiaBR <opentibiabr@outlook.com>
 * Repository: https://github.com/opentibiabr/canary
 * License: https://github.com/opentibiabr/canary/blob/main/LICENSE
 * Contributors: https://github.com/opentibiabr/canary/graphs/contributors
 * Website: https://docs.opentibiabr.com/
 */

#include "io/functions/iologindata_save_player.hpp"

#include "database/database.hpp"
#include "game/game.hpp"

bool IOLoginDataSave::saveItems(std::shared_ptr<Player> player, const ItemBlockList &itemList, DBInsert &query_insert, PropWriteStream &propWriteStream) {
	if (!player) {
		g_logger().warn("[IOLoginData::savePlayer] - Player nullptr: {}", __FUNCTION__);
		return false;
	}

	static std::vector<std::string> columns = { "player_id", "pid", "sid", "itemtype", "count", "attributes" };
	static std::vector<std::string> primaryColumns = { "player_id", "pid", "sid" };

	// Initialize variables
	using ContainerBlock = std::pair<std::shared_ptr<Container>, int32_t>;
	std::list<ContainerBlock> queue;
	int32_t runningId = 100;

	// Loop through each item in itemList
	const auto openContainers = player->getOpenContainers();
	for (const auto &it : itemList) {
		std::shared_ptr<Item> item = it.second;
		++runningId;

		// Update container attributes if necessary
		if (std::shared_ptr<Container> container = item->getContainer()) {
			if (container->getAttribute<int64_t>(ItemAttribute_t::OPENCONTAINER) > 0) {
				container->setAttribute(ItemAttribute_t::OPENCONTAINER, 0);
			}

			if (!openContainers.empty()) {
				for (const auto &its : openContainers) {
					auto openContainer = its.second;
					auto opcontainer = openContainer.container;

					if (opcontainer == container) {
						container->setAttribute(ItemAttribute_t::OPENCONTAINER, ((int)its.first) + 1);
						break;
					}
				}
			}

			// Add container to queue
			queue.emplace_back(container, runningId);
		}

		// Serialize item attributes
		try {
			propWriteStream.clear();
			item->serializeAttr(propWriteStream);
		} catch (...) {
			g_logger().error("Error serializing item attributes.");
			return false;
		}

		size_t attributesSize;
		const char* attributes = propWriteStream.getStream(attributesSize);
		std::vector<mysqlx::Value> values = {
			player->getGUID(),
			it.first,
			runningId,
			item->getID(),
			item->getSubType(),
			mysqlx::Value(mysqlx::bytes(reinterpret_cast<const uint8_t*>(attributes), attributesSize))
		};

		std::vector<mysqlx::Value> primaryValues = {
			player->getGUID(),
			it.first,
			runningId
		};

		if (!g_database().updateTable("player_items", columns, values, primaryColumns, primaryValues)) {
			g_logger().error("Failed to update table 'player_items', for player: '{}', and item: '{}'", player->getName(), item->getID());
			return false;
		}
	}

	// Loop through containers in queue
	while (!queue.empty()) {
		const ContainerBlock &cb = queue.front();
		std::shared_ptr<Container> container = cb.first;
		int32_t parentId = cb.second;
		queue.pop_front();

		if (!container) {
			continue; // Check for null container
		}

		// Loop through items in container
		for (auto &item : container->getItemList()) {
			if (!item) {
				continue;
			}

			++runningId;

			// Update sub-container attributes if necessary
			const auto &subContainer = item->getContainer();
			if (subContainer) {
				queue.emplace_back(subContainer, runningId);
				if (subContainer->getAttribute<int64_t>(ItemAttribute_t::OPENCONTAINER) > 0) {
					subContainer->setAttribute(ItemAttribute_t::OPENCONTAINER, 0);
				}

				if (!openContainers.empty()) {
					for (const auto &it : openContainers) {
						auto openContainer = it.second;
						auto opcontainer = openContainer.container;

						if (opcontainer == subContainer) {
							subContainer->setAttribute(ItemAttribute_t::OPENCONTAINER, (it.first) + 1);
							break;
						}
					}
				}
			}

			// Serialize item attributes
			try {
				propWriteStream.clear();
				item->serializeAttr(propWriteStream);
				item->stopDecaying();
			} catch (...) {
				g_logger().error("Error serializing item attributes in container.");
				return false;
			}

			size_t attributesSize;
			const char* attributes = propWriteStream.getStream(attributesSize);
			std::vector<mysqlx::Value> values = {
				player->getGUID(),
				parentId,
				runningId,
				item->getID(),
				item->getSubType(),
				mysqlx::Value(mysqlx::bytes(reinterpret_cast<const uint8_t*>(attributes), attributesSize))
			};

			std::vector<mysqlx::Value> primaryValues = {
				player->getGUID(),
				parentId,
				runningId
			};

			if (!g_database().updateTable("player_items", columns, values, primaryColumns, primaryValues)) {
				return false;
			}
		}
	}

	// Execute query
	if (!query_insert.execute()) {
		g_logger().error("Error executing query.");
		return false;
	}
	return true;
}

bool IOLoginDataSave::savePlayerFirst(std::shared_ptr<Player> player) {
	if (!player) {
		g_logger().warn("[IOLoginData::savePlayer] - Player nullptr: {}", __FUNCTION__);
		return false;
	}

	if (player->getHealth() <= 0) {
		player->changeHealth(1);
	}

	Database &db = Database::getInstance();

	std::ostringstream query;
	query << "SELECT `save` FROM `players` WHERE `id` = " << player->getGUID();
	DBResult_ptr result = db.storeQuery(query.str());
	if (!result) {
		g_logger().warn("[IOLoginData::savePlayer] - Error for select result query from player: {}", player->getName());
		return false;
	}

	if (result->getU16("save") == 0) {
		query.str("");
		query << "UPDATE `players` SET `lastlogin` = " << player->lastLoginSaved << ", `lastip` = " << player->lastIP << " WHERE `id` = " << player->getGUID();
		return db.executeQuery(query.str());
	}

	// serialize conditions
	PropWriteStream propWriteStream;
	for (const auto &condition : player->conditions) {
		const std::string typeName = std::string(magic_enum::enum_name(condition->getType()));
		g_logger().debug("Saving condition: {}", typeName);
		if (condition->isPersistent()) {
			condition->serialize(propWriteStream);
			propWriteStream.write<uint8_t>(CONDITIONATTR_END);
		}
	}

	int64_t skullTime = 0;
	Skulls_t skull = SKULL_NONE;
	if (g_game().getWorldType() != WORLD_TYPE_PVP_ENFORCED) {
		if (player->skullTicks > 0) {
			auto now = std::chrono::duration_cast<std::chrono::seconds>(std::chrono::system_clock::now().time_since_epoch()).count();
			skullTime = now + player->skullTicks;
		}

		if (player->skull == SKULL_RED) {
			skull = SKULL_RED;
		} else if (player->skull == SKULL_BLACK) {
			skull = SKULL_BLACK;
		}
	}

	static std::vector<std::string> columns = {
		"name", "level", "group_id", "vocation", "health", "healthmax", "experience",
		"lookbody", "lookfeet", "lookhead", "looklegs", "looktype", "lookaddons",
		"lookmountbody", "lookmountfeet", "lookmounthead", "lookmountlegs", "lookfamiliarsType",
		"isreward", "maglevel", "mana", "manamax", "manaspent", "soul", "town_id",
		"posx", "posy", "posz", "prey_wildcard", "task_points", "boss_points", "forge_dusts",
		"forge_dust_level", "randomize_mount", "cap", "sex", "lastlogin", "lastip",
		"conditions", "skulltime", "skull", "lastlogout", "balance", "offlinetraining_time",
		"offlinetraining_skill", "stamina", "skill_fist", "skill_fist_tries", "skill_club",
		"skill_club_tries", "skill_sword", "skill_sword_tries", "skill_axe", "skill_axe_tries",
		"skill_dist", "skill_dist_tries", "skill_shielding", "skill_shielding_tries",
		"skill_fishing", "skill_fishing_tries", "skill_critical_hit_chance",
		"skill_critical_hit_chance_tries", "skill_critical_hit_damage",
		"skill_critical_hit_damage_tries", "skill_life_leech_chance",
		"skill_life_leech_chance_tries", "skill_life_leech_amount",
		"skill_life_leech_amount_tries", "skill_mana_leech_chance",
		"skill_mana_leech_chance_tries", "skill_mana_leech_amount",
		"skill_mana_leech_amount_tries", "manashield", "max_manashield", "xpboost_value",
		"xpboost_stamina", "quickloot_fallback", "onlinetime", "blessings"
	};

	std::vector<mysqlx::Value> values;
	values.reserve(columns.size());

	values.push_back(mysqlx::Value(player->name));
	values.push_back(mysqlx::Value(player->level));
	values.push_back(mysqlx::Value(player->group->id));
	values.push_back(mysqlx::Value(player->getVocationId()));
	values.push_back(mysqlx::Value(player->health));
	values.push_back(mysqlx::Value(player->healthMax));
	values.push_back(mysqlx::Value(player->experience));
	values.push_back(mysqlx::Value(player->defaultOutfit.lookBody));
	values.push_back(mysqlx::Value(player->defaultOutfit.lookFeet));
	values.push_back(mysqlx::Value(player->defaultOutfit.lookHead));
	values.push_back(mysqlx::Value(player->defaultOutfit.lookLegs));
	values.push_back(mysqlx::Value(player->defaultOutfit.lookType));
	values.push_back(mysqlx::Value(player->defaultOutfit.lookAddons));
	values.push_back(mysqlx::Value(player->defaultOutfit.lookMountBody));
	values.push_back(mysqlx::Value(player->defaultOutfit.lookMountFeet));
	values.push_back(mysqlx::Value(player->defaultOutfit.lookMountHead));
	values.push_back(mysqlx::Value(player->defaultOutfit.lookMountLegs));
	values.push_back(mysqlx::Value(player->defaultOutfit.lookFamiliarsType));
	values.push_back(mysqlx::Value(player->isDailyReward));
	values.push_back(mysqlx::Value(player->magLevel));
	values.push_back(mysqlx::Value(player->mana));
	values.push_back(mysqlx::Value(player->manaMax));
	values.push_back(mysqlx::Value(player->manaSpent));
	values.push_back(mysqlx::Value(player->soul));
	values.push_back(mysqlx::Value(player->town->getID()));
	values.push_back(mysqlx::Value(player->loginPosition.getX()));
	values.push_back(mysqlx::Value(player->loginPosition.getY()));
	values.push_back(mysqlx::Value(player->loginPosition.getZ()));
	values.push_back(mysqlx::Value(player->getPreyCards()));
	values.push_back(mysqlx::Value(player->getTaskHuntingPoints()));
	values.push_back(mysqlx::Value(player->getBossPoints()));
	values.push_back(mysqlx::Value(player->getForgeDusts()));
	values.push_back(mysqlx::Value(player->getForgeDustLevel()));
	values.push_back(mysqlx::Value(player->isRandomMounted()));
	values.push_back(mysqlx::Value(player->capacity / 100));
	values.push_back(mysqlx::Value(enumToValue(player->sex)));
	values.push_back(mysqlx::Value(player->lastLoginSaved));
	values.push_back(mysqlx::Value(player->lastIP));
	// Serializing and pushing attributes stream
	const auto [attributes, attributesSize] = propWriteStream.getStream();
	values.push_back(mysqlx::Value(mysqlx::bytes(reinterpret_cast<const uint8_t*>(attributes), attributesSize)));

	values.push_back(mysqlx::Value(skullTime));
	values.push_back(mysqlx::Value(enumToValue(skull)));
	values.push_back(mysqlx::Value(player->getLastLogout()));
	values.push_back(mysqlx::Value(player->bankBalance));
	values.push_back(mysqlx::Value(player->getOfflineTrainingTime() / 1000));
	values.push_back(mysqlx::Value(player->getOfflineTrainingSkill()));
	values.push_back(mysqlx::Value(player->getStaminaMinutes()));
	// Adding player skills
	values.push_back(mysqlx::Value(player->skills[SKILL_FIST].level));
	values.push_back(mysqlx::Value(player->skills[SKILL_FIST].tries));
	values.push_back(mysqlx::Value(player->skills[SKILL_CLUB].level));
	values.push_back(mysqlx::Value(player->skills[SKILL_CLUB].tries));
	values.push_back(mysqlx::Value(player->skills[SKILL_SWORD].level));
	values.push_back(mysqlx::Value(player->skills[SKILL_SWORD].tries));
	values.push_back(mysqlx::Value(player->skills[SKILL_AXE].level));
	values.push_back(mysqlx::Value(player->skills[SKILL_AXE].tries));
	values.push_back(mysqlx::Value(player->skills[SKILL_DISTANCE].level));
	values.push_back(mysqlx::Value(player->skills[SKILL_DISTANCE].tries));
	values.push_back(mysqlx::Value(player->skills[SKILL_SHIELD].level));
	values.push_back(mysqlx::Value(player->skills[SKILL_SHIELD].tries));
	values.push_back(mysqlx::Value(player->skills[SKILL_FISHING].level));
	values.push_back(mysqlx::Value(player->skills[SKILL_FISHING].tries));
	values.push_back(mysqlx::Value(player->skills[SKILL_CRITICAL_HIT_CHANCE].level));
	values.push_back(mysqlx::Value(player->skills[SKILL_CRITICAL_HIT_CHANCE].tries));
	values.push_back(mysqlx::Value(player->skills[SKILL_CRITICAL_HIT_DAMAGE].level));
	values.push_back(mysqlx::Value(player->skills[SKILL_CRITICAL_HIT_DAMAGE].tries));
	values.push_back(mysqlx::Value(player->skills[SKILL_LIFE_LEECH_CHANCE].level));
	values.push_back(mysqlx::Value(player->skills[SKILL_LIFE_LEECH_CHANCE].tries));
	values.push_back(mysqlx::Value(player->skills[SKILL_LIFE_LEECH_AMOUNT].level));
	values.push_back(mysqlx::Value(player->skills[SKILL_LIFE_LEECH_AMOUNT].tries));
	values.push_back(mysqlx::Value(player->skills[SKILL_MANA_LEECH_CHANCE].level));
	values.push_back(mysqlx::Value(player->skills[SKILL_MANA_LEECH_CHANCE].tries));
	values.push_back(mysqlx::Value(player->skills[SKILL_MANA_LEECH_AMOUNT].level));
	values.push_back(mysqlx::Value(player->skills[SKILL_MANA_LEECH_AMOUNT].tries));
	values.push_back(mysqlx::Value(player->getManaShield()));
	values.push_back(mysqlx::Value(player->getMaxManaShield()));
	values.push_back(mysqlx::Value(player->getXpBoostPercent()));
	values.push_back(mysqlx::Value(player->getXpBoostTime()));
	values.push_back(mysqlx::Value(player->quickLootFallbackToMainContainer ? 1 : 0));

	if (!player->isOffline()) {
		auto now = std::chrono::system_clock::now();
		auto lastLoginSaved = std::chrono::system_clock::from_time_t(player->lastLoginSaved);
		auto onlineTimeSecs = std::chrono::duration_cast<std::chrono::seconds>(now - lastLoginSaved).count();
		values.push_back(mysqlx::Value(onlineTimeSecs));
	}

	// Blessings
	for (uint8_t i = 1; i <= 8; i++) {
		values.push_back(mysqlx::Value(player->getBlessingCount(i)));
	}

	if (!g_database().updateTable("players", columns, values, "id", player->getGUID())) {
		g_logger().debug("[{}] failed to insert or update row data", __FUNCTION__);
		return false;
	}

	return true;
}

bool IOLoginDataSave::savePlayerStash(std::shared_ptr<Player> player) {
	if (!player) {
		g_logger().warn("[IOLoginData::savePlayer] - Player nullptr: {}", __FUNCTION__);
		return false;
	}

	Database &db = Database::getInstance();
	std::ostringstream query;
	query << "DELETE FROM `player_stash` WHERE `player_id` = " << player->getGUID();
	if (!db.executeQuery(query.str())) {
		g_logger().error("Failed to executeQuery, query: {}", query.str());
		return false;
	}

	query.str("");

	DBInsert stashQuery("INSERT INTO `player_stash` (`player_id`,`item_id`,`item_count`) VALUES ");
	for (const auto &[itemId, itemCount] : player->getStashItems()) {
		query << player->getGUID() << ',' << itemId << ',' << itemCount;
		if (!stashQuery.addRow(query)) {
			g_logger().error("Failed to add row to query {}", query.str());
			return false;
		}
	}

	if (!stashQuery.execute()) {
		g_logger().error("Failed to execute, query: {}", query.str());
		return false;
	}
	return true;
}

bool IOLoginDataSave::savePlayerSpells(std::shared_ptr<Player> player) {
	if (!player) {
		g_logger().warn("[IOLoginData::savePlayer] - Player nullptr: {}", __FUNCTION__);
		return false;
	}

	Database &db = Database::getInstance();
	std::ostringstream query;
	query << "DELETE FROM `player_spells` WHERE `player_id` = " << player->getGUID();
	if (!db.executeQuery(query.str())) {
		return false;
	}

	query.str("");

	DBInsert spellsQuery("INSERT INTO `player_spells` (`player_id`, `name` ) VALUES ");
	for (const std::string &spellName : player->learnedInstantSpellList) {
		query << player->getGUID() << ',' << db.escapeString(spellName);
		if (!spellsQuery.addRow(query)) {
			return false;
		}
	}

	if (!spellsQuery.execute()) {
		return false;
	}
	return true;
}

bool IOLoginDataSave::savePlayerKills(std::shared_ptr<Player> player) {
	if (!player) {
		g_logger().warn("[IOLoginData::savePlayer] - Player nullptr: {}", __FUNCTION__);
		return false;
	}

	Database &db = Database::getInstance();
	std::ostringstream query;
	query << "DELETE FROM `player_kills` WHERE `player_id` = " << player->getGUID();
	if (!db.executeQuery(query.str())) {
		return false;
	}

	query.str("");

	DBInsert killsQuery("INSERT INTO `player_kills` (`player_id`, `target`, `time`, `unavenged`) VALUES");
	for (const auto &kill : player->unjustifiedKills) {
		query << player->getGUID() << ',' << kill.target << ',' << kill.time << ',' << kill.unavenged;
		if (!killsQuery.addRow(query)) {
			return false;
		}
	}

	if (!killsQuery.execute()) {
		return false;
	}
	return true;
}

bool IOLoginDataSave::savePlayerBestiarySystem(std::shared_ptr<Player> player) {
	if (!player) {
		g_logger().warn("[IOLoginData::savePlayer] - Player nullptr: {}", __FUNCTION__);
		return false;
	}

	// Create a stream to serialize monster tracker information
	PropWriteStream propBestiaryStream;
	for (const auto &trackedType : player->getCyclopediaMonsterTrackerSet(false)) {
		if (trackedType) {
			propBestiaryStream.write<uint16_t>(trackedType->info.raceid);
		}
	}

	size_t trackerSize;
	const char* trackerList = propBestiaryStream.getStream(trackerSize);

	// Define the columns and their corresponding values for the database update
	static std::vector<std::string> columns = {
		"player_guid",
		"charm_points",
		"charm_expansion",
		"rune_wound",
		"rune_enflame",
		"rune_poison",
		"rune_freeze",
		"rune_zap",
		"rune_curse",
		"rune_cripple",
		"rune_parry",
		"rune_dodge",
		"rune_adrenaline",
		"rune_numb",
		"rune_cleanse",
		"rune_bless",
		"rune_scavenge",
		"rune_gut",
		"rune_low_blow",
		"rune_divine",
		"rune_vamp",
		"rune_void",
		"UsedRunesBit",
		"UnlockedRunesBit",
		"tracker_list"
	};

	std::vector<mysqlx::Value> values = {
		player->getGUID(),
		player->charmPoints,
		player->charmExpansion ? 1 : 0,
		player->charmRuneWound,
		player->charmRuneEnflame,
		player->charmRunePoison,
		player->charmRuneFreeze,
		player->charmRuneZap,
		player->charmRuneCurse,
		player->charmRuneCripple,
		player->charmRuneParry,
		player->charmRuneDodge,
		player->charmRuneAdrenaline,
		player->charmRuneNumb,
		player->charmRuneCleanse,
		player->charmRuneBless,
		player->charmRuneScavenge,
		player->charmRuneGut,
		player->charmRuneLowBlow,
		player->charmRuneDivine,
		player->charmRuneVamp,
		player->charmRuneVoid,
		player->UsedRunesBit,
		player->UnlockedRunesBit,
		mysqlx::bytes(reinterpret_cast<const uint8_t*>(trackerList), trackerSize)
	};

	mysqlx::Value whereValue(player->getGUID());
	// Attempt to insert or update the blob data in the database
	if (!g_database().updateTable("player_charms", columns, values, "player_guid", whereValue)) {
		g_logger().warn("[IOLoginData::savePlayer] - Error saving bestiary data for player: {}", player->getName());
		return false;
	}

	return true;
}

bool IOLoginDataSave::savePlayerItem(std::shared_ptr<Player> player) {
	if (!player) {
		g_logger().warn("[IOLoginData::savePlayer] - Player nullptr: {}", __FUNCTION__);
		return false;
	}

	Database &db = Database::getInstance();
	PropWriteStream propWriteStream;
	std::ostringstream query;
	query << "DELETE FROM `player_items` WHERE `player_id` = " << player->getGUID();
	if (!db.executeQuery(query.str())) {
		g_logger().warn("[IOLoginData::savePlayer] - Error delete query 'player_items' from player: {}", player->getName());
		return false;
	}

	DBInsert itemsQuery("INSERT INTO `player_items` (`player_id`, `pid`, `sid`, `itemtype`, `count`, `attributes`) VALUES ");

	ItemBlockList itemList;
	for (int32_t slotId = CONST_SLOT_FIRST; slotId <= CONST_SLOT_LAST; ++slotId) {
		std::shared_ptr<Item> item = player->inventory[slotId];
		if (item) {
			itemList.emplace_back(slotId, item);
		}
	}

	if (!saveItems(player, itemList, itemsQuery, propWriteStream)) {
		g_logger().warn("[IOLoginData::savePlayer] - Failed for save items from player: {}", player->getName());
		return false;
	}
	return true;
}

bool IOLoginDataSave::savePlayerDepotItems(std::shared_ptr<Player> player) {
	if (!player) {
		g_logger().warn("[IOLoginData::savePlayer] - Player nullptr: {}", __FUNCTION__);
		return false;
	}

	Database &db = Database::getInstance();
	PropWriteStream propWriteStream;
	ItemDepotList depotList;
	if (player->lastDepotId != -1) {
		std::ostringstream query;
		query << "DELETE FROM `player_depotitems` WHERE `player_id` = " << player->getGUID();

		if (!db.executeQuery(query.str())) {
			return false;
		}

		query.str("");

		DBInsert depotQuery("INSERT INTO `player_depotitems` (`player_id`, `pid`, `sid`, `itemtype`, `count`, `attributes`) VALUES ");

		for (const auto &[pid, depotChest] : player->depotChests) {
			for (std::shared_ptr<Item> item : depotChest->getItemList()) {
				depotList.emplace_back(pid, item);
			}
		}

		if (!saveItems(player, depotList, depotQuery, propWriteStream)) {
			return false;
		}
		return true;
	}
	return true;
}

bool IOLoginDataSave::saveRewardItems(std::shared_ptr<Player> player) {
	if (!player) {
		g_logger().warn("[IOLoginData::savePlayer] - Player nullptr: {}", __FUNCTION__);
		return false;
	}

	std::ostringstream query;
	query << "DELETE FROM `player_rewards` WHERE `player_id` = " << player->getGUID();

	if (!Database::getInstance().executeQuery(query.str())) {
		return false;
	}

	std::vector<uint64_t> rewardList;
	player->getRewardList(rewardList);

	ItemRewardList rewardListItems;
	if (!rewardList.empty()) {
		for (const auto &rewardId : rewardList) {
			auto reward = player->getReward(rewardId, false);
			if (!reward->empty() && (getTimeMsNow() - rewardId <= 1000 * 60 * 60 * 24 * 7)) {
				rewardListItems.emplace_back(0, reward);
			}
		}

		DBInsert rewardQuery("INSERT INTO `player_rewards` (`player_id`, `pid`, `sid`, `itemtype`, `count`, `attributes`) VALUES ");
		PropWriteStream propWriteStream;
		if (!saveItems(player, rewardListItems, rewardQuery, propWriteStream)) {
			return false;
		}
	}
	return true;
}

bool IOLoginDataSave::savePlayerInbox(std::shared_ptr<Player> player) {
	if (!player) {
		g_logger().warn("[IOLoginData::savePlayer] - Player nullptr: {}", __FUNCTION__);
		return false;
	}

	Database &db = Database::getInstance();
	PropWriteStream propWriteStream;
	ItemInboxList inboxList;
	std::ostringstream query;
	query << "DELETE FROM `player_inboxitems` WHERE `player_id` = " << player->getGUID();
	if (!db.executeQuery(query.str())) {
		return false;
	}

	query.str("");
	DBInsert inboxQuery("INSERT INTO `player_inboxitems` (`player_id`, `pid`, `sid`, `itemtype`, `count`, `attributes`) VALUES ");

	for (const auto &item : player->getInbox()->getItemList()) {
		inboxList.emplace_back(0, item);
	}

	if (!saveItems(player, inboxList, inboxQuery, propWriteStream)) {
		return false;
	}
	return true;
}

bool IOLoginDataSave::savePlayerPreyClass(std::shared_ptr<Player> player) {
	if (!player) {
		g_logger().warn("[IOLoginData::savePlayer] - Player nullptr: {}", __FUNCTION__);
		return false;
	}

<<<<<<< HEAD
	if (g_configManager().getBoolean(PREY_ENABLED, __FUNCTION__)) {
		static std::vector<std::string> columns = {
			"player_id", "slot", "state", "raceid", "option", "bonus_type",
			"bonus_rarity", "bonus_percentage", "bonus_time", "free_reroll", "monster_list"
		};

		static std::vector<std::string> primaryColumns = {
			"player_id", "slot"
		};

=======
	Database &db = Database::getInstance();
	if (g_configManager().getBoolean(PREY_ENABLED)) {
		std::ostringstream query;
>>>>>>> ad567229
		for (uint8_t slotId = PreySlot_First; slotId <= PreySlot_Last; slotId++) {
			if (const auto &slot = player->getPreySlotById(static_cast<PreySlot_t>(slotId))) {
				PropWriteStream propPreyStream;
				std::ranges::for_each(slot->raceIdList.begin(), slot->raceIdList.end(), [&propPreyStream](uint16_t raceId) {
					propPreyStream.write<uint16_t>(raceId);
				});

				size_t preySize;
				const char* preyList = propPreyStream.getStream(preySize);
				std::vector<mysqlx::Value> values = {
					player->getGUID(),
					static_cast<uint16_t>(slot->id),
					static_cast<uint16_t>(slot->state),
					slot->selectedRaceId,
					static_cast<uint16_t>(slot->option),
					static_cast<uint16_t>(slot->bonus),
					static_cast<uint16_t>(slot->bonusRarity),
					slot->bonusPercentage,
					slot->bonusTimeLeft,
					slot->freeRerollTimeStamp,
					mysqlx::Value(mysqlx::bytes(reinterpret_cast<const uint8_t*>(preyList), preySize))
				};

				std::vector<mysqlx::Value> primaryValues = {
					player->getGUID(),
					static_cast<uint16_t>(slot->id)
				};

				if (!g_database().updateTable("player_prey", columns, values, primaryColumns, primaryValues)) {
					g_logger().warn("[IOLoginData::savePlayer] - Error saving prey slot data from player: {}", player->getName());
					return false;
				}
			}
		}
	}
	return true;
}

bool IOLoginDataSave::savePlayerTaskHuntingClass(std::shared_ptr<Player> player) {
	if (!player) {
		g_logger().warn("[IOLoginData::savePlayer] - Player nullptr: {}", __FUNCTION__);
		return false;
	}

	Database &db = Database::getInstance();
	if (g_configManager().getBoolean(TASK_HUNTING_ENABLED)) {
		std::ostringstream query;
		for (uint8_t slotId = PreySlot_First; slotId <= PreySlot_Last; slotId++) {
			if (const auto &slot = player->getTaskHuntingSlotById(static_cast<PreySlot_t>(slotId))) {
				query.str("");
				query << "INSERT INTO `player_taskhunt` (`player_id`, `slot`, `state`, `raceid`, `upgrade`, `rarity`, `kills`, `disabled_time`, `free_reroll`, `monster_list`) VALUES (";
				query << player->getGUID() << ", ";
				query << static_cast<uint16_t>(slot->id) << ", ";
				query << static_cast<uint16_t>(slot->state) << ", ";
				query << slot->selectedRaceId << ", ";
				query << (slot->upgrade ? 1 : 0) << ", ";
				query << static_cast<uint16_t>(slot->rarity) << ", ";
				query << slot->currentKills << ", ";
				query << slot->disabledUntilTimeStamp << ", ";
				query << slot->freeRerollTimeStamp << ", ";

				PropWriteStream propTaskHuntingStream;
				std::ranges::for_each(slot->raceIdList.begin(), slot->raceIdList.end(), [&propTaskHuntingStream](uint16_t raceId) {
					propTaskHuntingStream.write<uint16_t>(raceId);
				});

				size_t taskHuntingSize;
				const char* taskHuntingList = propTaskHuntingStream.getStream(taskHuntingSize);
				query << db.escapeBlob(taskHuntingList, static_cast<uint32_t>(taskHuntingSize)) << ")";

				query << " ON DUPLICATE KEY UPDATE "
					  << "`state` = VALUES(`state`), "
					  << "`raceid` = VALUES(`raceid`), "
					  << "`upgrade` = VALUES(`upgrade`), "
					  << "`rarity` = VALUES(`rarity`), "
					  << "`kills` = VALUES(`kills`), "
					  << "`disabled_time` = VALUES(`disabled_time`), "
					  << "`free_reroll` = VALUES(`free_reroll`), "
					  << "`monster_list` = VALUES(`monster_list`)";

				if (!db.executeQuery(query.str())) {
					g_logger().warn("[IOLoginData::savePlayer] - Error saving task hunting slot data from player: {}", player->getName());
					return false;
				}
			}
		}
	}
	return true;
}

bool IOLoginDataSave::savePlayerForgeHistory(std::shared_ptr<Player> player) {
	if (!player) {
		g_logger().warn("[IOLoginData::savePlayer] - Player nullptr: {}", __FUNCTION__);
		return false;
	}

	std::ostringstream query;
	query << "DELETE FROM `forge_history` WHERE `player_id` = " << player->getGUID();
	if (!Database::getInstance().executeQuery(query.str())) {
		return false;
	}

	query.str("");
	DBInsert insertQuery("INSERT INTO `forge_history` (`player_id`, `action_type`, `description`, `done_at`, `is_success`) VALUES");
	for (const auto &history : player->getForgeHistory()) {
		const auto stringDescription = Database::getInstance().escapeString(history.description);
		auto actionString = magic_enum::enum_integer(history.actionType);
		// Append query informations
		query << player->getGUID() << ','
			  << std::to_string(actionString) << ','
			  << stringDescription << ','
			  << history.createdAt << ','
			  << history.success;

		if (!insertQuery.addRow(query)) {
			return false;
		}
	}
	if (!insertQuery.execute()) {
		return false;
	}
	return true;
}

bool IOLoginDataSave::savePlayerBosstiary(std::shared_ptr<Player> player) {
	if (!player) {
		g_logger().warn("[IOLoginData::savePlayer] - Player nullptr: {}", __FUNCTION__);
		return false;
	}

	// Bosstiary tracker serialization
	PropWriteStream stream;
	for (const auto &monsterType : player->getCyclopediaMonsterTrackerSet(true)) {
		if (!monsterType) {
			continue;
		}
		stream.write<uint16_t>(monsterType->info.raceid);
	}

	auto [attributeData, attributeSize] = stream.getStream();
	std::vector<std::string> columns = { "player_id", "bossIdSlotOne", "bossIdSlotTwo", "removeTimes", "tracker" };
	std::vector<mysqlx::Value> values = {
		player->getGUID(),
		player->getSlotBossId(1),
		player->getSlotBossId(2),
		player->getRemoveTimes(),
		mysqlx::Value(mysqlx::bytes(reinterpret_cast<const uint8_t*>(attributeData), attributeSize))
	};

	// Upsert data
	return g_database().updateTable("player_bosstiary", columns, values, "player_id", player->getGUID());
}

bool IOLoginDataSave::savePlayerStorage(std::shared_ptr<Player> player) {
	if (!player) {
		g_logger().warn("[IOLoginData::savePlayer] - Player nullptr: {}", __FUNCTION__);
		return false;
	}

	Database &db = Database::getInstance();
	std::ostringstream query;
	query << "DELETE FROM `player_storage` WHERE `player_id` = " << player->getGUID();
	if (!db.executeQuery(query.str())) {
		return false;
	}

	query.str("");

	DBInsert storageQuery("INSERT INTO `player_storage` (`player_id`, `key`, `value`) VALUES ");
	player->genReservedStorageRange();

	for (const auto &[key, value] : player->storageMap) {
		query << player->getGUID() << ',' << key << ',' << value;
		if (!storageQuery.addRow(query)) {
			return false;
		}
	}

	if (!storageQuery.execute()) {
		return false;
	}
	return true;
}<|MERGE_RESOLUTION|>--- conflicted
+++ resolved
@@ -650,12 +650,11 @@
 
 bool IOLoginDataSave::savePlayerPreyClass(std::shared_ptr<Player> player) {
 	if (!player) {
-		g_logger().warn("[IOLoginData::savePlayer] - Player nullptr: {}", __FUNCTION__);
-		return false;
-	}
-
-<<<<<<< HEAD
-	if (g_configManager().getBoolean(PREY_ENABLED, __FUNCTION__)) {
+		g_logger().warn("[{}] - Player nullptr", __FUNCTION__);
+		return false;
+	}
+
+	if (g_configManager().getBoolean(PREY_ENABLED)) {
 		static std::vector<std::string> columns = {
 			"player_id", "slot", "state", "raceid", "option", "bonus_type",
 			"bonus_rarity", "bonus_percentage", "bonus_time", "free_reroll", "monster_list"
@@ -665,11 +664,6 @@
 			"player_id", "slot"
 		};
 
-=======
-	Database &db = Database::getInstance();
-	if (g_configManager().getBoolean(PREY_ENABLED)) {
-		std::ostringstream query;
->>>>>>> ad567229
 		for (uint8_t slotId = PreySlot_First; slotId <= PreySlot_Last; slotId++) {
 			if (const auto &slot = player->getPreySlotById(static_cast<PreySlot_t>(slotId))) {
 				PropWriteStream propPreyStream;

--- conflicted
+++ resolved
@@ -89,12 +89,7 @@
 	const auto &spell = getUserdataShared<Spell>(L, 1);
 	if (spell) {
 		if (spell->spellType == SPELL_INSTANT) {
-<<<<<<< HEAD
-			const auto &spellBase = getUserdataShared<Spell>(L, 1);
-			const auto instant = std::static_pointer_cast<InstantSpell>(spellBase);
-=======
 			const auto &instant = std::static_pointer_cast<InstantSpell>(spell);
->>>>>>> 135866a6
 			if (!instant->loadCallback()) {
 				pushBoolean(L, false);
 				return 1;
@@ -102,12 +97,7 @@
 			instant->setLoadedCallback(true);
 			pushBoolean(L, true);
 		} else if (spell->spellType == SPELL_RUNE) {
-<<<<<<< HEAD
-			const auto &spellBase = getUserdataShared<Spell>(L, 1);
-			const auto &rune = std::static_pointer_cast<RuneSpell>(spellBase);
-=======
 			const auto &rune = std::static_pointer_cast<RuneSpell>(spell);
->>>>>>> 135866a6
 			if (!rune->loadCallback()) {
 				pushBoolean(L, false);
 				return 1;
@@ -911,240 +901,4 @@
 		lua_pushnil(L);
 	}
 	return 1;
-<<<<<<< HEAD
-}
-
-// Wheel of destiny
-int SpellFunctions::luaSpellManaWOD(lua_State* L) {
-	// spell:manaWOD(grade, mana)
-	const auto &spell = getUserdataShared<Spell>(L, 1);
-	const WheelSpellGrade_t grade = getNumber<WheelSpellGrade_t>(L, 2);
-	if (!spell) {
-		reportErrorFunc(getErrorDesc(LUA_ERROR_SPELL_NOT_FOUND));
-		pushBoolean(L, false);
-		return 1;
-	}
-
-	if (lua_gettop(L) == 2) {
-		lua_pushnumber(L, spell->getWheelOfDestinyBoost(WheelSpellBoost_t::MANA, grade));
-	} else {
-		spell->setWheelOfDestinyBoost(WheelSpellBoost_t::MANA, grade, getNumber<int32_t>(L, 3));
-		spell->setWheelOfDestinyUpgraded(true);
-		pushBoolean(L, true);
-	}
-	return 1;
-}
-
-int SpellFunctions::luaSpellCooldownWOD(lua_State* L) {
-	// spell:cooldownWOD(grade, time)
-	const auto &spell = getUserdataShared<Spell>(L, 1);
-	if (!spell) {
-		reportErrorFunc(getErrorDesc(LUA_ERROR_SPELL_NOT_FOUND));
-		pushBoolean(L, false);
-		return 1;
-	}
-
-	const WheelSpellGrade_t grade = getNumber<WheelSpellGrade_t>(L, 2);
-	if (lua_gettop(L) == 2) {
-		lua_pushnumber(L, spell->getWheelOfDestinyBoost(WheelSpellBoost_t::COOLDOWN, grade));
-	} else {
-		spell->setWheelOfDestinyBoost(WheelSpellBoost_t::COOLDOWN, grade, getNumber<int32_t>(L, 3));
-		spell->setWheelOfDestinyUpgraded(true);
-		pushBoolean(L, true);
-	}
-	return 1;
-}
-
-int SpellFunctions::luaSpellGroupCooldownWOD(lua_State* L) {
-	// spell:groupCooldownWOD(grade, time)
-	const auto &spell = getUserdataShared<Spell>(L, 1);
-	if (!spell) {
-		reportErrorFunc(getErrorDesc(LUA_ERROR_SPELL_NOT_FOUND));
-		pushBoolean(L, false);
-		return 1;
-	}
-
-	const WheelSpellGrade_t grade = getNumber<WheelSpellGrade_t>(L, 2);
-	if (lua_gettop(L) == 2) {
-		lua_pushnumber(L, spell->getWheelOfDestinyBoost(WheelSpellBoost_t::GROUP_COOLDOWN, grade));
-	} else {
-		spell->setWheelOfDestinyBoost(WheelSpellBoost_t::GROUP_COOLDOWN, grade, getNumber<int32_t>(L, 3));
-		spell->setWheelOfDestinyUpgraded(true);
-		pushBoolean(L, true);
-	}
-	return 1;
-}
-
-int SpellFunctions::luaSpellSecondaryGroupCooldownWOD(lua_State* L) {
-	// spell:secondaryGroupCooldownWOD(grade, time)
-	const auto &spell = getUserdataShared<Spell>(L, 1);
-	if (!spell) {
-		reportErrorFunc(getErrorDesc(LUA_ERROR_SPELL_NOT_FOUND));
-		pushBoolean(L, false);
-		return 1;
-	}
-
-	const WheelSpellGrade_t grade = getNumber<WheelSpellGrade_t>(L, 2);
-	if (lua_gettop(L) == 2) {
-		lua_pushnumber(L, spell->getWheelOfDestinyBoost(WheelSpellBoost_t::SECONDARY_GROUP_COOLDOWN, grade));
-	} else {
-		spell->setWheelOfDestinyBoost(WheelSpellBoost_t::SECONDARY_GROUP_COOLDOWN, grade, getNumber<int32_t>(L, 3));
-		spell->setWheelOfDestinyUpgraded(true);
-		pushBoolean(L, true);
-	}
-	return 1;
-}
-
-int SpellFunctions::luaSpellIncreaseManaLeechWOD(lua_State* L) {
-	// spell:increaseManaLeechWOD(grade, value)
-	const auto &spell = getUserdataShared<Spell>(L, 1);
-	if (!spell) {
-		reportErrorFunc(getErrorDesc(LUA_ERROR_SPELL_NOT_FOUND));
-		pushBoolean(L, false);
-		return 1;
-	}
-
-	const WheelSpellGrade_t grade = getNumber<WheelSpellGrade_t>(L, 2);
-	if (lua_gettop(L) == 2) {
-		lua_pushnumber(L, spell->getWheelOfDestinyBoost(WheelSpellBoost_t::MANA_LEECH, grade));
-	} else {
-		const int32_t value = getNumber<int32_t>(L, 3);
-		if (value > 0) {
-			spell->setWheelOfDestinyBoost(WheelSpellBoost_t::MANA_LEECH_CHANCE, grade, 100);
-		} else {
-			spell->setWheelOfDestinyBoost(WheelSpellBoost_t::MANA_LEECH_CHANCE, grade, 0);
-		}
-		spell->setWheelOfDestinyBoost(WheelSpellBoost_t::MANA_LEECH, grade, value);
-		spell->setWheelOfDestinyUpgraded(true);
-		pushBoolean(L, true);
-	}
-	return 1;
-}
-
-int SpellFunctions::luaSpellIncreaselifeLeechWOD(lua_State* L) {
-	// spell:increaselifeLeechWOD(grade, value)
-	const auto &spell = getUserdataShared<Spell>(L, 1);
-	if (!spell) {
-		reportErrorFunc(getErrorDesc(LUA_ERROR_SPELL_NOT_FOUND));
-		pushBoolean(L, false);
-		return 1;
-	}
-
-	const WheelSpellGrade_t grade = getNumber<WheelSpellGrade_t>(L, 2);
-	if (lua_gettop(L) == 2) {
-		lua_pushnumber(L, spell->getWheelOfDestinyBoost(WheelSpellBoost_t::LIFE_LEECH, grade));
-	} else {
-		const int32_t value = getNumber<int32_t>(L, 3);
-		if (value > 0) {
-			spell->setWheelOfDestinyBoost(WheelSpellBoost_t::LIFE_LEECH_CHANCE, grade, 100);
-		} else {
-			spell->setWheelOfDestinyBoost(WheelSpellBoost_t::LIFE_LEECH_CHANCE, grade, 0);
-		}
-		spell->setWheelOfDestinyBoost(WheelSpellBoost_t::LIFE_LEECH, grade, value);
-		spell->setWheelOfDestinyUpgraded(true);
-		pushBoolean(L, true);
-	}
-	return 1;
-}
-
-int SpellFunctions::luaSpellIncreaseDamageWOD(lua_State* L) {
-	// spell:increaseDamageWOD(grade, value)
-	const auto &spell = getUserdataShared<Spell>(L, 1);
-	if (!spell) {
-		reportErrorFunc(getErrorDesc(LUA_ERROR_SPELL_NOT_FOUND));
-		pushBoolean(L, false);
-		return 1;
-	}
-
-	const WheelSpellGrade_t grade = getNumber<WheelSpellGrade_t>(L, 2);
-	if (lua_gettop(L) == 2) {
-		lua_pushnumber(L, spell->getWheelOfDestinyBoost(WheelSpellBoost_t::DAMAGE, grade));
-	} else {
-		spell->setWheelOfDestinyBoost(WheelSpellBoost_t::DAMAGE, grade, getNumber<int32_t>(L, 3));
-		spell->setWheelOfDestinyUpgraded(true);
-		pushBoolean(L, true);
-	}
-	return 1;
-}
-
-int SpellFunctions::luaSpellIncreaseDamageReductionWOD(lua_State* L) {
-	// spell:increaseDamageReductionWOD(grade, value)
-	const auto &spell = getUserdataShared<Spell>(L, 1);
-	if (!spell) {
-		reportErrorFunc(getErrorDesc(LUA_ERROR_SPELL_NOT_FOUND));
-		pushBoolean(L, false);
-		return 1;
-	}
-
-	const WheelSpellGrade_t grade = getNumber<WheelSpellGrade_t>(L, 2);
-	if (lua_gettop(L) == 2) {
-		lua_pushnumber(L, spell->getWheelOfDestinyBoost(WheelSpellBoost_t::DAMAGE_REDUCTION, grade));
-	} else {
-		spell->setWheelOfDestinyBoost(WheelSpellBoost_t::DAMAGE_REDUCTION, grade, getNumber<int32_t>(L, 3));
-		spell->setWheelOfDestinyUpgraded(true);
-		pushBoolean(L, true);
-	}
-	return 1;
-}
-
-int SpellFunctions::luaSpellIncreaseHealWOD(lua_State* L) {
-	// spell:increaseHealWOD(grade, value)
-	const auto &spell = getUserdataShared<Spell>(L, 1);
-	if (!spell) {
-		reportErrorFunc(getErrorDesc(LUA_ERROR_SPELL_NOT_FOUND));
-		pushBoolean(L, false);
-		return 1;
-	}
-
-	const WheelSpellGrade_t grade = getNumber<WheelSpellGrade_t>(L, 2);
-	if (lua_gettop(L) == 2) {
-		lua_pushnumber(L, spell->getWheelOfDestinyBoost(WheelSpellBoost_t::HEAL, grade));
-	} else {
-		spell->setWheelOfDestinyBoost(WheelSpellBoost_t::HEAL, grade, getNumber<int32_t>(L, 3));
-		spell->setWheelOfDestinyUpgraded(true);
-		pushBoolean(L, true);
-	}
-	return 1;
-}
-
-int SpellFunctions::luaSpellIncreaseCriticalDamageWOD(lua_State* L) {
-	// spell:increaseCriticalDamageWOD(grade, value)
-	const auto &spell = getUserdataShared<Spell>(L, 1);
-	if (!spell) {
-		reportErrorFunc(getErrorDesc(LUA_ERROR_SPELL_NOT_FOUND));
-		pushBoolean(L, false);
-		return 1;
-	}
-
-	const WheelSpellGrade_t grade = getNumber<WheelSpellGrade_t>(L, 2);
-	if (lua_gettop(L) == 2) {
-		lua_pushnumber(L, spell->getWheelOfDestinyBoost(WheelSpellBoost_t::CRITICAL_DAMAGE, grade));
-	} else {
-		spell->setWheelOfDestinyBoost(WheelSpellBoost_t::CRITICAL_DAMAGE, grade, getNumber<int32_t>(L, 3));
-		spell->setWheelOfDestinyUpgraded(true);
-		pushBoolean(L, true);
-	}
-	return 1;
-}
-
-int SpellFunctions::luaSpellIncreaseCriticalChanceWOD(lua_State* L) {
-	// spell:increaseCriticalChanceWOD(grade, value)
-	const auto &spell = getUserdataShared<Spell>(L, 1);
-	if (!spell) {
-		reportErrorFunc(getErrorDesc(LUA_ERROR_SPELL_NOT_FOUND));
-		pushBoolean(L, false);
-		return 1;
-	}
-
-	const WheelSpellGrade_t grade = getNumber<WheelSpellGrade_t>(L, 2);
-	if (lua_gettop(L) == 2) {
-		lua_pushnumber(L, spell->getWheelOfDestinyBoost(WheelSpellBoost_t::CRITICAL_CHANCE, grade));
-	} else {
-		spell->setWheelOfDestinyBoost(WheelSpellBoost_t::CRITICAL_CHANCE, grade, getNumber<int32_t>(L, 3));
-		spell->setWheelOfDestinyUpgraded(true);
-		pushBoolean(L, true);
-	}
-	return 1;
-=======
->>>>>>> 135866a6
 }
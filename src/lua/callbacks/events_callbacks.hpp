--- conflicted
+++ resolved
@@ -104,22 +104,9 @@
 	 */
 	template <typename CallbackFunc, typename... Args>
 	ReturnValue checkCallbackWithReturnValue(EventCallback_t eventType, CallbackFunc callbackFunc, Args &&... args) {
-<<<<<<< HEAD
-		const ReturnValue res = RETURNVALUE_NOERROR;
-=======
->>>>>>> 0c7aafe0
 		for (const auto &[name, callback] : getCallbacksByType(eventType)) {
 			if (callback && callback->isLoadedCallback()) {
-<<<<<<< HEAD
-				const ReturnValue callbackResult = std::apply(
-					[&callback, &callbackFunc](auto &&... args) {
-						return ((*callback).*callbackFunc)(std::forward<decltype(args)>(args)...);
-					},
-					argsCopy
-				);
-=======
 				ReturnValue callbackResult = std::invoke(callbackFunc, *callback, args...);
->>>>>>> 0c7aafe0
 				if (callbackResult != RETURNVALUE_NOERROR) {
 					return callbackResult;
 				}
@@ -140,18 +127,8 @@
 		bool allCallbacksSucceeded = true;
 		for (const auto &[name, callback] : getCallbacksByType(eventType)) {
 			if (callback && callback->isLoadedCallback()) {
-<<<<<<< HEAD
-				const bool callbackResult = std::apply(
-					[&callback, &callbackFunc](auto &&... args) {
-						return ((*callback).*callbackFunc)(std::forward<decltype(args)>(args)...);
-					},
-					argsCopy
-				);
-				allCallbacksSucceeded = allCallbacksSucceeded && callbackResult;
-=======
 				bool callbackResult = std::invoke(callbackFunc, *callback, args...);
 				allCallbacksSucceeded &= callbackResult;
->>>>>>> 0c7aafe0
 			}
 		}
 		return allCallbacksSucceeded;

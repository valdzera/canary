/**
 * Canary - A free and open-source MMORPG server emulator
 * Copyright (©) 2019-2024 OpenTibiaBR <opentibiabr@outlook.com>
 * Repository: https://github.com/opentibiabr/canary
 * License: https://github.com/opentibiabr/canary/blob/main/LICENSE
 * Contributors: https://github.com/opentibiabr/canary/graphs/contributors
 * Website: https://docs.opentibiabr.com/
 */

#include "lua/modules/modules.hpp"

#include "creatures/players/player.hpp"
#include "game/game.hpp"

Modules::Modules() :
	scriptInterface("Modules Interface") {
	scriptInterface.initState();
}

void Modules::clear() {
	// clear recvbyte list
	for (const auto &[moduleId, modulePtr] : recvbyteList) {
		if (moduleId == 0) {
			g_logger().error("Invalid module id 0.");
			continue;
		}

		modulePtr->clearEvent();
	}

	// clear lua state
	scriptInterface.reInitState();
}

LuaScriptInterface &Modules::getScriptInterface() {
	return scriptInterface;
}

std::string Modules::getScriptBaseName() const {
	return "modules";
}

Event_ptr Modules::getEvent(const std::string &nodeName) {
	if (strcasecmp(nodeName.c_str(), "module") != 0) {
		return nullptr;
	}
	return std::make_unique<Module>(&scriptInterface);
}

bool Modules::registerEvent(const Event_ptr &event, const pugi::xml_node &) {
<<<<<<< HEAD
	const auto &module = std::dynamic_pointer_cast<Module>(event);
	if (module->getEventType() == MODULE_TYPE_NONE) {
=======
	const auto &modulePtr = std::dynamic_pointer_cast<Module>(event);
	if (modulePtr->getEventType() == MODULE_TYPE_NONE) {
>>>>>>> 135866a6
		g_logger().error("Trying to register event without type!");
		return false;
	}

<<<<<<< HEAD
	const auto oldModule = getEventByRecvbyte(module->getRecvbyte(), false);
	if (oldModule) {
		if (!oldModule->isLoaded() && oldModule->getEventType() == module->getEventType()) {
			oldModule->copyEvent(module);
=======
	const auto oldModule = getEventByRecvbyte(modulePtr->getRecvbyte(), false);
	if (oldModule) {
		if (!oldModule->isLoaded() && oldModule->getEventType() == modulePtr->getEventType()) {
			oldModule->copyEvent(modulePtr);
>>>>>>> 135866a6
			return true;
		}
		return false;
	}

<<<<<<< HEAD
	const auto it = recvbyteList.find(module->getRecvbyte());
	if (it != recvbyteList.end()) {
		it->second = module;
	} else {
		recvbyteList.emplace(module->getRecvbyte(), module);
=======
	const auto it = recvbyteList.find(modulePtr->getRecvbyte());
	if (it != recvbyteList.end()) {
		it->second = modulePtr;
	} else {
		recvbyteList.try_emplace(modulePtr->getRecvbyte(), modulePtr);
>>>>>>> 135866a6
	}
	return true;
}

Module_ptr Modules::getEventByRecvbyte(uint8_t recvbyte, bool force) {
	const auto it = recvbyteList.find(recvbyte);
<<<<<<< HEAD
	if (it != recvbyteList.end()) {
		if (!force || it->second->isLoaded()) {
			return it->second;
		}
=======
	if (it != recvbyteList.end() && (!force || it->second->isLoaded())) {
		return it->second;
>>>>>>> 135866a6
	}
	return nullptr;
}

void Modules::executeOnRecvbyte(uint32_t playerId, NetworkMessage &msg, uint8_t byte) const {
	const auto &player = g_game().getPlayerByID(playerId);
	if (!player) {
		return;
	}

<<<<<<< HEAD
	for (const auto &[moduleId, module] : recvbyteList) {
=======
	for (const auto &[moduleId, modulePtr] : recvbyteList) {
>>>>>>> 135866a6
		if (moduleId == 0) {
			g_logger().error("Invalid module id 0.");
			continue;
		}
<<<<<<< HEAD
		if (module->getEventType() == MODULE_TYPE_RECVBYTE && module->getRecvbyte() == byte && player->canRunModule(module->getRecvbyte())) {
			player->setModuleDelay(module->getRecvbyte(), module->getDelay());
			module->executeOnRecvbyte(player, msg);
=======
		if (modulePtr->getEventType() == MODULE_TYPE_RECVBYTE && modulePtr->getRecvbyte() == byte && player->canRunModule(modulePtr->getRecvbyte())) {
			player->setModuleDelay(modulePtr->getRecvbyte(), modulePtr->getDelay());
			modulePtr->executeOnRecvbyte(player, msg);
>>>>>>> 135866a6
			return;
		}
	}
}

Module::Module(LuaScriptInterface* interface) :
	Event(interface), type(MODULE_TYPE_NONE), loaded(false) { }

bool Module::configureEvent(const pugi::xml_node &node) {
	delay = 0;

	const auto typeAttribute = node.attribute("type");
	if (!typeAttribute) {
		g_logger().error("Missing type for module.");
		return false;
	}

	const auto tmpStr = asLowerCaseString(typeAttribute.as_string());
	if (tmpStr == "recvbyte") {
		const auto byteAttribute = node.attribute("byte");
		if (!byteAttribute) {
			g_logger().error("Missing byte for module typed recvbyte.");
			return false;
		}

		recvbyte = static_cast<uint8_t>(byteAttribute.as_int());
		type = MODULE_TYPE_RECVBYTE;
	} else {
		g_logger().error("Invalid type for module.");
		return false;
	}

	const auto delayAttribute = node.attribute("delay");
	if (delayAttribute) {
		delay = static_cast<int16_t>(delayAttribute.as_uint());
	}

	loaded = true;
	return true;
}

std::string Module::getScriptEventName() const {
	switch (type) {
		case MODULE_TYPE_RECVBYTE:
			return "onRecvbyte";
		default:
			return {};
	}
}

<<<<<<< HEAD
void Module::copyEvent(const Module_ptr &module) {
	scriptId = module->scriptId;
	scriptInterface = module->scriptInterface;
	scripted = module->scripted;
	loaded = module->loaded;
=======
void Module::copyEvent(const Module_ptr &modulePtr) {
	scriptId = modulePtr->scriptId;
	scriptInterface = modulePtr->scriptInterface;
	scripted = modulePtr->scripted;
	loaded = modulePtr->loaded;
>>>>>>> 135866a6
}

void Module::clearEvent() {
	scriptId = 0;
	scriptInterface = nullptr;
	scripted = false;
	loaded = false;
}

void Module::executeOnRecvbyte(const std::shared_ptr<Player> &player, NetworkMessage &msg) const {
	if (!LuaScriptInterface::reserveScriptEnv()) {
		g_logger().error("Call stack overflow. Too many lua script calls being nested {}", player->getName());
		return;
	}

	ScriptEnvironment* env = LuaScriptInterface::getScriptEnv();
	env->setScriptId(scriptId, scriptInterface);

	lua_State* L = scriptInterface->getLuaState();

	scriptInterface->pushFunction(scriptId);
	LuaScriptInterface::pushUserdata<Player>(L, player);
	LuaScriptInterface::setMetatable(L, -1, "Player");

	LuaScriptInterface::pushUserdata<NetworkMessage>(L, std::shared_ptr<NetworkMessage>(&msg));
	LuaScriptInterface::setWeakMetatable(L, -1, "NetworkMessage");

	lua_pushnumber(L, recvbyte);

	scriptInterface->callVoidFunction(3);
}<|MERGE_RESOLUTION|>--- conflicted
+++ resolved
@@ -48,61 +48,34 @@
 }
 
 bool Modules::registerEvent(const Event_ptr &event, const pugi::xml_node &) {
-<<<<<<< HEAD
-	const auto &module = std::dynamic_pointer_cast<Module>(event);
-	if (module->getEventType() == MODULE_TYPE_NONE) {
-=======
 	const auto &modulePtr = std::dynamic_pointer_cast<Module>(event);
 	if (modulePtr->getEventType() == MODULE_TYPE_NONE) {
->>>>>>> 135866a6
 		g_logger().error("Trying to register event without type!");
 		return false;
 	}
 
-<<<<<<< HEAD
-	const auto oldModule = getEventByRecvbyte(module->getRecvbyte(), false);
-	if (oldModule) {
-		if (!oldModule->isLoaded() && oldModule->getEventType() == module->getEventType()) {
-			oldModule->copyEvent(module);
-=======
 	const auto oldModule = getEventByRecvbyte(modulePtr->getRecvbyte(), false);
 	if (oldModule) {
 		if (!oldModule->isLoaded() && oldModule->getEventType() == modulePtr->getEventType()) {
 			oldModule->copyEvent(modulePtr);
->>>>>>> 135866a6
 			return true;
 		}
 		return false;
 	}
 
-<<<<<<< HEAD
-	const auto it = recvbyteList.find(module->getRecvbyte());
-	if (it != recvbyteList.end()) {
-		it->second = module;
-	} else {
-		recvbyteList.emplace(module->getRecvbyte(), module);
-=======
 	const auto it = recvbyteList.find(modulePtr->getRecvbyte());
 	if (it != recvbyteList.end()) {
 		it->second = modulePtr;
 	} else {
 		recvbyteList.try_emplace(modulePtr->getRecvbyte(), modulePtr);
->>>>>>> 135866a6
 	}
 	return true;
 }
 
 Module_ptr Modules::getEventByRecvbyte(uint8_t recvbyte, bool force) {
 	const auto it = recvbyteList.find(recvbyte);
-<<<<<<< HEAD
-	if (it != recvbyteList.end()) {
-		if (!force || it->second->isLoaded()) {
-			return it->second;
-		}
-=======
 	if (it != recvbyteList.end() && (!force || it->second->isLoaded())) {
 		return it->second;
->>>>>>> 135866a6
 	}
 	return nullptr;
 }
@@ -113,24 +86,14 @@
 		return;
 	}
 
-<<<<<<< HEAD
-	for (const auto &[moduleId, module] : recvbyteList) {
-=======
 	for (const auto &[moduleId, modulePtr] : recvbyteList) {
->>>>>>> 135866a6
 		if (moduleId == 0) {
 			g_logger().error("Invalid module id 0.");
 			continue;
 		}
-<<<<<<< HEAD
-		if (module->getEventType() == MODULE_TYPE_RECVBYTE && module->getRecvbyte() == byte && player->canRunModule(module->getRecvbyte())) {
-			player->setModuleDelay(module->getRecvbyte(), module->getDelay());
-			module->executeOnRecvbyte(player, msg);
-=======
 		if (modulePtr->getEventType() == MODULE_TYPE_RECVBYTE && modulePtr->getRecvbyte() == byte && player->canRunModule(modulePtr->getRecvbyte())) {
 			player->setModuleDelay(modulePtr->getRecvbyte(), modulePtr->getDelay());
 			modulePtr->executeOnRecvbyte(player, msg);
->>>>>>> 135866a6
 			return;
 		}
 	}
@@ -181,19 +144,11 @@
 	}
 }
 
-<<<<<<< HEAD
-void Module::copyEvent(const Module_ptr &module) {
-	scriptId = module->scriptId;
-	scriptInterface = module->scriptInterface;
-	scripted = module->scripted;
-	loaded = module->loaded;
-=======
 void Module::copyEvent(const Module_ptr &modulePtr) {
 	scriptId = modulePtr->scriptId;
 	scriptInterface = modulePtr->scriptInterface;
 	scripted = modulePtr->scripted;
 	loaded = modulePtr->loaded;
->>>>>>> 135866a6
 }
 
 void Module::clearEvent() {

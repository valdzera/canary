--- conflicted
+++ resolved
@@ -18,11 +18,7 @@
 	}
 
 	std::string scriptsName = getScriptBaseName();
-<<<<<<< HEAD
-	const std::string basePath = g_configManager().getString(CORE_DIRECTORY, __FUNCTION__) + "/" + scriptsName + "/";
-=======
 	std::string basePath = g_configManager().getString(CORE_DIRECTORY) + "/" + scriptsName + "/";
->>>>>>> 0c7aafe0
 	if (getScriptInterface().loadFile(
 			basePath + "lib/" + scriptsName + ".lua",
 			scriptsName + ".lua"

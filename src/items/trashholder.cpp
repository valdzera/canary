--- conflicted
+++ resolved
@@ -12,15 +12,11 @@
 #include "game/game.hpp"
 
 ReturnValue TrashHolder::queryAdd(int32_t, const std::shared_ptr<Thing> &thing, uint32_t, uint32_t, const std::shared_ptr<Creature> &actor) {
-<<<<<<< HEAD
-	const auto item = thing->getItem();
-=======
 	if (!thing) {
 		return RETURNVALUE_NOERROR;
 	}
 
 	const auto &item = thing->getItem();
->>>>>>> 135866a6
 	if (item == nullptr) {
 		return RETURNVALUE_NOERROR;
 	}
@@ -52,11 +48,7 @@
 		return;
 	}
 
-<<<<<<< HEAD
-	const auto item = thing->getItem();
-=======
 	const auto &item = thing->getItem();
->>>>>>> 135866a6
 	if (!item) {
 		return;
 	}

--- conflicted
+++ resolved
@@ -598,13 +598,10 @@
 	}
 
 	static uint32_t countByType(const std::shared_ptr<Item> &item, int32_t subType) {
-<<<<<<< HEAD
-=======
 		if (!item) {
 			return 0;
 		}
 
->>>>>>> 0c7aafe0
 		if (subType == -1 || subType == item->getSubType()) {
 			return item->getItemCount();
 		}

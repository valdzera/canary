/**
 * Canary - A free and open-source MMORPG server emulator
 * Copyright (©) 2019-2024 OpenTibiaBR <opentibiabr@outlook.com>
 * Repository: https://github.com/opentibiabr/canary
 * License: https://github.com/opentibiabr/canary/blob/main/LICENSE
 * Contributors: https://github.com/opentibiabr/canary/graphs/contributors
 * Website: https://docs.opentibiabr.com/
 */

#include "items/containers/container.hpp"
#include "items/decay/decay.hpp"
#include "io/iomap.hpp"
#include "game/game.hpp"
#include "map/spectators.hpp"

Container::Container(uint16_t type) :
	Container(type, items[type].maxItems) {
	m_maxItems = static_cast<uint32_t>(g_configManager().getNumber(MAX_CONTAINER_ITEM));
	if (getID() == ITEM_GOLD_POUCH) {
		pagination = true;
		m_maxItems = g_configManager().getNumber(LOOTPOUCH_MAXLIMIT);
		maxSize = 32;
	}

	if (isStoreInbox()) {
		pagination = true;
		m_maxItems = g_configManager().getNumber(STOREINBOX_MAXLIMIT);
		maxSize = 32;
	}
}

Container::Container(uint16_t initType, uint16_t initSize, bool initUnlocked /*= true*/, bool initPagination /*= false*/) :
	Item(initType),
	maxSize(initSize),
	unlocked(initUnlocked),
	pagination(initPagination) { }

std::shared_ptr<Container> Container::create(uint16_t type) {
	return std::make_shared<Container>(type);
}

std::shared_ptr<Container> Container::create(uint16_t type, uint16_t size, bool unlocked /*= true*/, bool pagination /*= false*/) {
	return std::make_shared<Container>(type, size, unlocked, pagination);
}

std::shared_ptr<Container> Container::create(const std::shared_ptr<Tile> &tile) {
	auto container = std::make_shared<Container>(ITEM_BROWSEFIELD, 30, false, true);
	const TileItemVector* itemVector = tile->getItemList();
	if (itemVector) {
		for (const auto &item : *itemVector) {
			if (((item->getContainer() || item->hasProperty(CONST_PROP_MOVABLE)) || (item->isWrapable() && !item->hasProperty(CONST_PROP_MOVABLE) && !item->hasProperty(CONST_PROP_BLOCKPATH))) && !item->hasAttribute(ItemAttribute_t::UNIQUEID)) {
				container->itemlist.push_front(item);
				item->setParent(container);
			}
		}
	}

	container->setParent(tile);
	return container;
}

Container::~Container() {
	if (getID() == ITEM_BROWSEFIELD) {
		auto parent = getParent();
		if (parent) {
			auto tile = parent->getTile();
			if (tile) {
				auto browseField = g_game().browseFields.find(tile);
				if (browseField != g_game().browseFields.end()) {
					g_game().browseFields.erase(browseField);
				}
			}

<<<<<<< HEAD
		for (const std::shared_ptr<Item> &item : itemlist) {
			item->setParent(getParent());
=======
			for (auto &item : itemlist) {
				if (item) {
					item->setParent(parent);
				}
			}
>>>>>>> 0c7aafe0
		}
	}
}

std::shared_ptr<Item> Container::clone() const {
	const std::shared_ptr<Container> &clone = std::static_pointer_cast<Container>(Item::clone());
	for (const std::shared_ptr<Item> &item : itemlist) {
		clone->addItem(item->clone());
	}
	clone->totalWeight = totalWeight;
	return clone;
}

std::shared_ptr<Container> Container::getParentContainer() {
	const std::shared_ptr<Thing> &thing = getParent();
	if (!thing) {
		return nullptr;
	}
	return thing->getContainer();
}

std::shared_ptr<Container> Container::getTopParentContainer() {
	std::shared_ptr<Thing> thing = getParent();
	std::shared_ptr<Thing> prevThing = getContainer();
	if (!thing) {
		return prevThing->getContainer();
	}

	while (thing->getParent() != nullptr && thing->getParent()->getContainer()) {
		prevThing = thing;
		thing = thing->getParent();
	}

	if (prevThing) {
		return prevThing->getContainer();
	}

	return thing->getContainer();
}

std::shared_ptr<Container> Container::getRootContainer() {
	return getTopParentContainer();
}

bool Container::hasParent() {
	const auto &parent = getParent();
	if (!parent) {
		return false;
	}
	const auto &creature = parent->getCreature();
	const bool &isPlayer = creature && creature->getPlayer() != nullptr;
	return getID() != ITEM_BROWSEFIELD && !isPlayer;
}

void Container::addItem(const std::shared_ptr<Item> &item) {
	itemlist.push_back(item);
	item->setParent(getContainer());
}

StashContainerList Container::getStowableItems() const {
	StashContainerList toReturnList;
	for (const auto &item : itemlist) {
		if (item->getContainer() != nullptr) {
			const auto &subContainer = item->getContainer()->getStowableItems();
			for (const auto &key : subContainer | std::views::keys) {
				const auto &containerItem = key;
				toReturnList.emplace_back(containerItem, static_cast<uint32_t>(containerItem->getItemCount()));
			}
		} else if (item->isItemStorable()) {
			toReturnList.emplace_back(item, static_cast<uint32_t>(item->getItemCount()));
		}
	}

	return toReturnList;
}

Attr_ReadValue Container::readAttr(AttrTypes_t attr, PropStream &propStream) {
	if (attr == ATTR_CONTAINER_ITEMS) {
		if (!propStream.read<uint32_t>(serializationCount)) {
			return ATTR_READ_ERROR;
		}
		return ATTR_READ_END;
	}
	return Item::readAttr(attr, propStream);
}

bool Container::unserializeItemNode(OTB::Loader &loader, const OTB::Node &node, PropStream &propStream, Position &itemPosition) {
	const bool ret = Item::unserializeItemNode(loader, node, propStream, itemPosition);
	if (!ret) {
		return false;
	}

	for (const auto &itemNode : node.children) {
		// load container items
		if (itemNode.type != OTBM_ITEM) {
			// unknown type
			return false;
		}

		PropStream itemPropStream;
		if (!loader.getProps(itemNode, itemPropStream)) {
			return false;
		}

		uint16_t id;
		if (!itemPropStream.read<uint16_t>(id)) {
			return false;
		}

		const auto &item = Item::CreateItem(id, itemPosition);
		if (!item) {
			continue;
		}

		if (!item->unserializeItemNode(loader, itemNode, itemPropStream, itemPosition)) {
			continue;
		}

		addItem(item);
		updateItemWeight(item->getWeight());
	}
	return true;
}

bool Container::countsToLootAnalyzerBalance() const {
	if (isCorpse()) {
		return true;
	}

	if (getID() == ITEM_REWARD_CONTAINER) {
		return true;
	}

	return false;
}

void Container::updateItemWeight(int32_t diff) {
	totalWeight += diff;
	std::shared_ptr<Container> parentContainer = getContainer();
	while ((parentContainer = parentContainer->getParentContainer()) != nullptr) {
		parentContainer->totalWeight += diff;
	}
}

uint32_t Container::getWeight() const {
	return Item::getWeight() + totalWeight;
}

std::string Container::getContentDescription(bool oldProtocol) {
	std::ostringstream os;
	return getContentDescription(os, oldProtocol).str();
}

std::ostringstream &Container::getContentDescription(std::ostringstream &os, bool sendColoredMessage) {
	bool firstitem = true;
	for (ContainerIterator it = iterator(); it.hasNext(); it.advance()) {
		const auto item = *it;

		const auto &container = item->getContainer();
		if (container && !container->empty()) {
			continue;
		}

		if (firstitem) {
			firstitem = false;
		} else {
			os << ", ";
		}

		if (sendColoredMessage) {
			os << "{" << item->getID() << "|" << item->getNameDescription() << "}";
		} else {
			os << item->getNameDescription();
		}
	}

	if (firstitem) {
		os << "nothing";
	}
	return os;
}

uint32_t Container::getMaxCapacity() const {
	return m_maxItems;
}

bool Container::isStoreInbox() const {
	return getID() == ITEM_STORE_INBOX;
}

bool Container::isStoreInboxFiltered() const {
	const auto attribute = getAttribute<std::string>(ItemAttribute_t::STORE_INBOX_CATEGORY);
	if (isStoreInbox() && !attribute.empty() && attribute != "All") {
		return true;
	}

	return false;
}

std::deque<std::shared_ptr<Item>> Container::getStoreInboxFilteredItems() const {
	const auto enumName = getAttribute<std::string>(ItemAttribute_t::STORE_INBOX_CATEGORY);
	ItemDeque storeInboxFilteredList;
	if (isStoreInboxFiltered()) {
		for (const std::shared_ptr<Item> &item : getItemList()) {
			auto itemId = item->getID();
			const auto attribute = item->getCustomAttribute("unWrapId");
			const uint16_t unWrapId = attribute ? static_cast<uint16_t>(attribute->getInteger()) : 0;
			if (unWrapId != 0) {
				itemId = unWrapId;
			}
			const auto &itemType = Item::items.getItemType(itemId);
			auto primaryType = toPascalCase(itemType.m_primaryType);
			auto name = toPascalCase(enumName);
			g_logger().debug("Get filtered items, primaty type {}, enum name {}", primaryType, name);
			if (primaryType == name) {
				storeInboxFilteredList.push_back(item);
			}
		}
	}

	return storeInboxFilteredList;
}

std::vector<ContainerCategory_t> Container::getStoreInboxValidCategories() const {
	stdext::vector_set<ContainerCategory_t> validCategories;
	for (const auto &item : itemlist) {
		auto itemId = item->getID();
		const auto attribute = item->getCustomAttribute("unWrapId");
		const uint16_t unWrapId = attribute ? static_cast<uint16_t>(attribute->getInteger()) : 0;
		if (unWrapId != 0) {
			itemId = unWrapId;
		}
		const auto &itemType = Item::items.getItemType(itemId);
		auto convertedString = toPascalCase(itemType.m_primaryType);
		g_logger().debug("Store item '{}', primary type {}", itemId, convertedString);
		auto category = magic_enum::enum_cast<ContainerCategory_t>(convertedString);
		if (category.has_value()) {
			g_logger().debug("Adding valid category {}", static_cast<uint8_t>(category.value()));
			validCategories.insert(category.value());
		}
	}

	return validCategories.data();
}

std::shared_ptr<Item> Container::getFilteredItemByIndex(size_t index) const {
	const auto &filteredItems = getStoreInboxFilteredItems();
	if (index >= filteredItems.size()) {
		return nullptr;
	}

	const auto &item = filteredItems[index];

	const auto it = std::ranges::find(itemlist, item);
	if (it == itemlist.end()) {
		return nullptr;
	}

	return *it;
}

std::shared_ptr<Item> Container::getItemByIndex(size_t index) const {
	if (index >= size()) {
		return nullptr;
	}

	return itemlist[index];
}

uint32_t Container::getItemHoldingCount() {
	uint32_t counter = 0;
	for (ContainerIterator it = iterator(); it.hasNext(); it.advance()) {
		++counter;
	}
	return counter;
}

uint32_t Container::getContainerHoldingCount() {
	uint32_t counter = 0;
	for (ContainerIterator it = iterator(); it.hasNext(); it.advance()) {
		if ((*it)->getContainer()) {
			++counter;
		}
	}
	return counter;
}

bool Container::isHoldingItem(const std::shared_ptr<Item> &item) {
	for (ContainerIterator it = iterator(); it.hasNext(); it.advance()) {
		if (*it == item) {
			return true;
		}
	}
	return false;
}

bool Container::isHoldingItemWithId(const uint16_t id) {
	for (ContainerIterator it = iterator(); it.hasNext(); it.advance()) {
		const auto &item = *it;
		if (item->getID() == id) {
			return true;
		}
	}
	return false;
}

bool Container::isInsideContainerWithId(const uint16_t id) {
	auto nextParent = getParent();
	while (nextParent != nullptr && nextParent->getContainer()) {
		if (nextParent->getContainer()->getID() == id) {
			return true;
		}
		nextParent = nextParent->getRealParent();
	}
	return false;
}

bool Container::isAnyKindOfRewardChest() {
	return getID() == ITEM_REWARD_CHEST || (getID() == ITEM_REWARD_CONTAINER && getParent() && getParent()->getContainer() && getParent()->getContainer()->getID() == ITEM_REWARD_CHEST) || isBrowseFieldAndHoldsRewardChest();
}

bool Container::isAnyKindOfRewardContainer() {
	return getID() == ITEM_REWARD_CHEST || getID() == ITEM_REWARD_CONTAINER || isHoldingItemWithId(ITEM_REWARD_CONTAINER) || isInsideContainerWithId(ITEM_REWARD_CONTAINER);
}

bool Container::isBrowseFieldAndHoldsRewardChest() {
	return getID() == ITEM_BROWSEFIELD && isHoldingItemWithId(ITEM_REWARD_CHEST);
}

void Container::onAddContainerItem(const std::shared_ptr<Item> &item) {
	const auto spectators = Spectators().find<Player>(getPosition(), false, 2, 2, 2, 2);

	// send to client
	for (const auto &spectator : spectators) {
		spectator->getPlayer()->sendAddContainerItem(getContainer(), item);
	}

	// event methods
	for (const auto &spectator : spectators) {
		spectator->getPlayer()->onAddContainerItem(item);
	}
}

void Container::onUpdateContainerItem(uint32_t index, const std::shared_ptr<Item> &oldItem, const std::shared_ptr<Item> &newItem) {
	const auto spectators = Spectators().find<Player>(getPosition(), false, 2, 2, 2, 2);

	// send to client
	for (const auto &spectator : spectators) {
		spectator->getPlayer()->sendUpdateContainerItem(getContainer(), index, newItem);
	}

	// event methods
	for (const auto &spectator : spectators) {
		spectator->getPlayer()->onUpdateContainerItem(getContainer(), oldItem, newItem);
	}
}

void Container::onRemoveContainerItem(uint32_t index, const std::shared_ptr<Item> &item) {
	const auto spectators = Spectators().find<Player>(getPosition(), false, 2, 2, 2, 2);

	// send change to client
	for (const auto &spectator : spectators) {
		spectator->getPlayer()->sendRemoveContainerItem(getContainer(), index);
	}

	// event methods
	for (const auto &spectator : spectators) {
		spectator->getPlayer()->onRemoveContainerItem(getContainer(), item);
	}
}

ReturnValue Container::queryAdd(int32_t addIndex, const std::shared_ptr<Thing> &addThing, uint32_t addCount, uint32_t flags, const std::shared_ptr<Creature> &actor /* = nullptr*/) {
	const bool childIsOwner = hasBitSet(FLAG_CHILDISOWNER, flags);
	if (childIsOwner) {
		// a child container is querying, since we are the top container (not carried by a player)
		// just return with no error.
		return RETURNVALUE_NOERROR;
	}

	if (!unlocked) {
		return RETURNVALUE_NOTPOSSIBLE;
	}

	const auto item = addThing->getItem();
	if (item == nullptr) {
		return RETURNVALUE_NOTPOSSIBLE;
	}

	if (!item->isPickupable()) {
		return RETURNVALUE_CANNOTPICKUP;
	}

	if (item == getItem()) {
		return RETURNVALUE_THISISIMPOSSIBLE;
	}
	if (item->hasOwner()) {
		// a non-owner can move the item around but not pick it up
		const auto &toPlayer = getTopParent()->getPlayer();
		if (toPlayer && !item->isOwner(toPlayer)) {
			return RETURNVALUE_ITEMISNOTYOURS;
		}

		// a container cannot have items of different owners
		if (hasOwner() && getOwnerId() != item->getOwnerId()) {
			return RETURNVALUE_ITEMISNOTYOURS;
		}
	}

	std::shared_ptr<Cylinder> cylinder = getParent();
	const auto noLimit = hasBitSet(FLAG_NOLIMIT, flags);
	while (cylinder) {
		if (cylinder == addThing) {
			return RETURNVALUE_THISISIMPOSSIBLE;
		}
		const std::shared_ptr<Container> &container = cylinder->getContainer();
		if (!noLimit && container && container->isInbox()) {
			return RETURNVALUE_CONTAINERNOTENOUGHROOM;
		}
		const std::shared_ptr<Cylinder> &parent = cylinder->getParent();
		if (cylinder == parent) {
			g_logger().error("Container::queryAdd: parent == cylinder. Preventing infinite loop.");
			return RETURNVALUE_NOTPOSSIBLE;
		}
		cylinder = parent;
	}

	if (!noLimit && addIndex == INDEX_WHEREEVER && size() >= capacity() && !hasPagination()) {
		return RETURNVALUE_CONTAINERNOTENOUGHROOM;
	}

	if (const auto &topParentContainer = getTopParentContainer()) {
		if (const auto &addContainer = item->getContainer()) {
<<<<<<< HEAD
			const uint32_t addContainerCount = addContainer->getContainerHoldingCount() + 1;
			const uint32_t maxContainer = static_cast<uint32_t>(g_configManager().getNumber(MAX_CONTAINER, __FUNCTION__));
=======
			uint32_t addContainerCount = addContainer->getContainerHoldingCount() + 1;
			uint32_t maxContainer = static_cast<uint32_t>(g_configManager().getNumber(MAX_CONTAINER));
>>>>>>> 0c7aafe0
			if (addContainerCount + topParentContainer->getContainerHoldingCount() > maxContainer) {
				return RETURNVALUE_CONTAINERISFULL;
			}

			const uint32_t addItemCount = addContainer->getItemHoldingCount() + 1;
			if (addItemCount + topParentContainer->getItemHoldingCount() > m_maxItems) {
				return RETURNVALUE_CONTAINERISFULL;
			}
		} else {
			if (topParentContainer->getItemHoldingCount() + 1 > m_maxItems) {
				return RETURNVALUE_CONTAINERISFULL;
			}
		}
	}

	if (isQuiver() && item->getWeaponType() != WEAPON_AMMO) {
		return RETURNVALUE_ONLYAMMOINQUIVER;
	}

	const std::shared_ptr<Cylinder> &topParent = getTopParent();
	if (topParent != getContainer()) {
		return topParent->queryAdd(INDEX_WHEREEVER, item, addCount, flags | FLAG_CHILDISOWNER, actor);
	} else {
		return RETURNVALUE_NOERROR;
	}
}

ReturnValue Container::queryMaxCount(int32_t index, const std::shared_ptr<Thing> &thing, uint32_t count, uint32_t &maxQueryCount, uint32_t flags) {
	const auto &item = thing->getItem();
	if (item == nullptr) {
		maxQueryCount = 0;
		return RETURNVALUE_NOTPOSSIBLE;
	}

	if (hasBitSet(FLAG_NOLIMIT, flags) || hasPagination()) {
		maxQueryCount = std::max<uint32_t>(1, count);
		return RETURNVALUE_NOERROR;
	}

	const int32_t freeSlots = std::max<int32_t>(capacity() - size(), 0);

	if (item->isStackable()) {
		uint32_t n = 0;

		if (index == INDEX_WHEREEVER) {
			// Iterate through every item and check how much free stackable slots there is.
			uint32_t slotIndex = 0;
			for (const auto &containerItem : itemlist) {
				if (containerItem != item && containerItem->equals(item) && containerItem->getItemCount() < containerItem->getStackSize()) {
					const uint32_t remainder = (containerItem->getStackSize() - containerItem->getItemCount());
					if (queryAdd(slotIndex++, item, remainder, flags) == RETURNVALUE_NOERROR) {
						n += remainder;
					}
				}
			}
		} else {
			const auto &destItem = getItemByIndex(index);
			if (item->equals(destItem) && destItem->getItemCount() < destItem->getStackSize()) {
				n = destItem->getStackSize() - destItem->getItemCount();
			}
		}

		// maxQueryCount is the limit of items I can add
		maxQueryCount = freeSlots * item->getStackSize() + n;
		if (maxQueryCount < count) {
			return RETURNVALUE_CONTAINERNOTENOUGHROOM;
		}
	} else {
		maxQueryCount = freeSlots;
		if (maxQueryCount == 0) {
			return RETURNVALUE_CONTAINERNOTENOUGHROOM;
		}
	}
	return RETURNVALUE_NOERROR;
}

ReturnValue Container::queryRemove(const std::shared_ptr<Thing> &thing, uint32_t count, uint32_t flags, const std::shared_ptr<Creature> &actor /*= nullptr */) {
	const int32_t index = getThingIndex(thing);
	if (index == -1) {
		g_logger().debug("{} - Failed to get thing index", __FUNCTION__);
		return RETURNVALUE_NOTPOSSIBLE;
	}

	const auto &item = thing->getItem();
	if (item == nullptr) {
		g_logger().debug("{} - Item is nullptr", __FUNCTION__);
		return RETURNVALUE_NOTPOSSIBLE;
	}

	if (count == 0 || (item->isStackable() && count > item->getItemCount())) {
		g_logger().debug("{} - Failed to get item count", __FUNCTION__);
		return RETURNVALUE_NOTPOSSIBLE;
	}

	if (!item->isMovable() && !hasBitSet(FLAG_IGNORENOTMOVABLE, flags)) {
		g_logger().debug("{} - Item is not movable", __FUNCTION__);
		return RETURNVALUE_NOTMOVABLE;
	}
	const std::shared_ptr<HouseTile> &houseTile = std::dynamic_pointer_cast<HouseTile>(getTopParent());
	if (houseTile) {
		return houseTile->queryRemove(thing, count, flags, actor);
	}
	return RETURNVALUE_NOERROR;
}

std::shared_ptr<Cylinder> Container::queryDestination(int32_t &index, const std::shared_ptr<Thing> &thing, std::shared_ptr<Item> &destItem, uint32_t &flags) {
	if (!unlocked) {
		destItem = nullptr;
		return getContainer();
	}

	if (index == 254 /*move up*/) {
		index = INDEX_WHEREEVER;
		destItem = nullptr;

		const auto &parentContainer = std::dynamic_pointer_cast<Container>(getParent());
		if (parentContainer) {
			return parentContainer;
		}
		return getContainer();
	}

	if (index == 255 /*add wherever*/) {
		index = INDEX_WHEREEVER;
		destItem = nullptr;
	} else if (index >= static_cast<int32_t>(capacity()) && !hasPagination()) {
		/*
		if you have a container, maximize it to show all 20 slots
		then you open a bag that is inside the container you will have a bag with 8 slots
		and a "grey" area where the other 12 slots where from the container
		if you drop the item on that grey area
		the client calculates the slot position as if the bag has 20 slots
		*/
		index = INDEX_WHEREEVER;
		destItem = nullptr;
	}

	const auto item = thing->getItem();
	if (!item) {
		return getContainer();
	}

	if (index != INDEX_WHEREEVER) {
		const auto &itemFromIndex = getItemByIndex(index);
		if (itemFromIndex) {
			destItem = itemFromIndex;
		}

		const auto &subCylinder = std::dynamic_pointer_cast<Cylinder>(destItem);
		if (subCylinder) {
			index = INDEX_WHEREEVER;
			destItem = nullptr;
			return subCylinder;
		}
	}

	const bool autoStack = !hasBitSet(FLAG_IGNOREAUTOSTACK, flags);
	if (autoStack && item->isStackable() && item->getParent() != getContainer()) {
		if (destItem && (destItem)->equals(item) && (destItem)->getItemCount() < (destItem)->getStackSize()) {
			return getContainer();
		}

		// try find a suitable item to stack with
		uint32_t n = 0;
		for (const auto &listItem : itemlist) {
			if (listItem != item && listItem->equals(item) && listItem->getItemCount() < listItem->getStackSize()) {
				destItem = listItem;
				index = n;
				return getContainer();
			}
			++n;
		}
	}
	return getContainer();
}

void Container::addThing(const std::shared_ptr<Thing> &thing) {
	return addThing(0, thing);
}

void Container::addThing(int32_t index, const std::shared_ptr<Thing> &thing) {
	if (!thing) {
		return /*RETURNVALUE_NOTPOSSIBLE*/;
	}

	if (index >= static_cast<int32_t>(capacity())) {
		return /*RETURNVALUE_NOTPOSSIBLE*/;
	}

	const auto &item = thing->getItem();
	if (item == nullptr) {
		return /*RETURNVALUE_NOTPOSSIBLE*/;
	}

	item->setParent(getContainer());
	itemlist.push_front(item);
	updateItemWeight(item->getWeight());

	// send change to client
	if (getParent() && (getParent() != VirtualCylinder::virtualCylinder)) {
		onAddContainerItem(item);
	}
}

void Container::addItemBack(const std::shared_ptr<Item> &item) {
	addItem(item);
	updateItemWeight(item->getWeight());

	// send change to client
	if (getParent() && (getParent() != VirtualCylinder::virtualCylinder)) {
		onAddContainerItem(item);
	}
}

void Container::updateThing(const std::shared_ptr<Thing> &thing, uint16_t itemId, uint32_t count) {
	const int32_t index = getThingIndex(thing);
	if (index == -1) {
		return /*RETURNVALUE_NOTPOSSIBLE*/;
	}

	const auto item = thing->getItem();
	if (item == nullptr) {
		return /*RETURNVALUE_NOTPOSSIBLE*/;
	}

	const int32_t oldWeight = item->getWeight();
	item->setID(itemId);
	item->setSubType(count);
	updateItemWeight(-oldWeight + item->getWeight());

	// send change to client
	if (getParent()) {
		onUpdateContainerItem(index, item, item);
	}
}

void Container::replaceThing(uint32_t index, const std::shared_ptr<Thing> &thing) {
	const auto item = thing->getItem();
	if (!item) {
		return /*RETURNVALUE_NOTPOSSIBLE*/;
	}

	const auto &replacedItem = getItemByIndex(index);
	if (!replacedItem) {
		return /*RETURNVALUE_NOTPOSSIBLE*/;
	}

	itemlist[index] = item;
	item->setParent(getContainer());
	updateItemWeight(-static_cast<int32_t>(replacedItem->getWeight()) + item->getWeight());

	// send change to client
	if (getParent()) {
		onUpdateContainerItem(index, replacedItem, item);
	}

	replacedItem->resetParent();
}

void Container::removeThing(const std::shared_ptr<Thing> &thing, uint32_t count) {
	const auto &item = thing->getItem();
	if (item == nullptr) {
		return /*RETURNVALUE_NOTPOSSIBLE*/;
	}

	const int32_t index = getThingIndex(thing);
	if (index == -1) {
		return /*RETURNVALUE_NOTPOSSIBLE*/;
	}

	if (item->isStackable() && count != item->getItemCount()) {
		const uint8_t newCount = static_cast<uint8_t>(std::max<int32_t>(0, item->getItemCount() - count));
		const int32_t oldWeight = item->getWeight();
		item->setItemCount(newCount);
		updateItemWeight(-oldWeight + item->getWeight());

		// send change to client
		if (getParent()) {
			onUpdateContainerItem(index, item, item);
		}
	} else {
		updateItemWeight(-static_cast<int32_t>(item->getWeight()));

		// send change to client
		if (getParent()) {
			onRemoveContainerItem(index, item);
		}

		item->resetParent();
		itemlist.erase(itemlist.begin() + index);
	}
}

int32_t Container::getThingIndex(const std::shared_ptr<Thing> &thing) const {
	int32_t index = 0;
	for (const std::shared_ptr<Item> &item : itemlist) {
		if (item == thing) {
			return index;
		}
		++index;
	}
	return -1;
}

size_t Container::getFirstIndex() const {
	return 0;
}

size_t Container::getLastIndex() const {
	return size();
}

uint32_t Container::getItemTypeCount(uint16_t itemId, int32_t subType /* = -1*/) const {
	uint32_t count = 0;
	for (const std::shared_ptr<Item> &item : itemlist) {
		if (item->getID() == itemId) {
			count += countByType(item, subType);
		}
	}
	return count;
}

std::map<uint32_t, uint32_t> &Container::getAllItemTypeCount(std::map<uint32_t, uint32_t> &countMap) const {
	for (const std::shared_ptr<Item> &item : itemlist) {
		countMap[item->getID()] += item->getItemCount();
	}
	return countMap;
}

std::shared_ptr<Thing> Container::getThing(size_t index) const {
	return getItemByIndex(index);
}

ItemVector Container::getItems(bool recursive /*= false*/) {
	ItemVector containerItems;
	if (recursive) {
		for (ContainerIterator it = iterator(); it.hasNext(); it.advance()) {
			containerItems.push_back(*it);
		}
	} else {
		for (const std::shared_ptr<Item> &item : itemlist) {
			containerItems.push_back(item);
		}
	}
	return containerItems;
}

void Container::postAddNotification(const std::shared_ptr<Thing> &thing, const std::shared_ptr<Cylinder> &oldParent, int32_t index, CylinderLink_t) {
	const std::shared_ptr<Cylinder> &topParent = getTopParent();
	if (topParent->getCreature()) {
		topParent->postAddNotification(thing, oldParent, index, LINK_TOPPARENT);
	} else if (topParent == getContainer()) {
		// let the tile class notify surrounding players
		if (topParent->getParent()) {
			topParent->getParent()->postAddNotification(thing, oldParent, index, LINK_NEAR);
		}
	} else {
		topParent->postAddNotification(thing, oldParent, index, LINK_PARENT);
	}
}

void Container::postRemoveNotification(const std::shared_ptr<Thing> &thing, const std::shared_ptr<Cylinder> &newParent, int32_t index, CylinderLink_t) {
	const std::shared_ptr<Cylinder> &topParent = getTopParent();
	if (topParent->getCreature()) {
		topParent->postRemoveNotification(thing, newParent, index, LINK_TOPPARENT);
	} else if (topParent == getContainer()) {
		// let the tile class notify surrounding players
		if (topParent->getParent()) {
			topParent->getParent()->postRemoveNotification(thing, newParent, index, LINK_NEAR);
		}
	} else {
		topParent->postRemoveNotification(thing, newParent, index, LINK_PARENT);
	}
}

void Container::internalAddThing(const std::shared_ptr<Thing> &thing) {
	internalAddThing(0, thing);
}

void Container::internalAddThing(uint32_t, const std::shared_ptr<Thing> &thing) {
	if (!thing) {
		return;
	}

	const auto &item = thing->getItem();
	if (item == nullptr) {
		return;
	}

	item->setParent(getContainer());
	itemlist.push_front(item);
	updateItemWeight(item->getWeight());
}

<<<<<<< HEAD
void Container::startDecaying() {
	g_decay().startDecay(getContainer());
	for (ContainerIterator it = iterator(); it.hasNext(); it.advance()) {
		g_decay().startDecay(*it);
	}
}

void Container::stopDecaying() {
	g_decay().stopDecay(getContainer());
	for (ContainerIterator it = iterator(); it.hasNext(); it.advance()) {
		g_decay().stopDecay(*it);
	}
}

uint16_t Container::getFreeSlots() const {
=======
uint16_t Container::getFreeSlots() {
>>>>>>> 0c7aafe0
	uint16_t counter = std::max<uint16_t>(0, capacity() - size());

	for (const auto &item : itemlist) {
		if (const auto &container = item->getContainer()) {
			counter += std::max<uint16_t>(0, container->getFreeSlots());
		}
	}

	return counter;
}

ContainerIterator Container::iterator() {
	return { getContainer(), static_cast<size_t>(g_configManager().getNumber(MAX_CONTAINER_DEPTH)) };
}

void Container::removeItem(const std::shared_ptr<Thing> &thing, bool sendUpdateToClient /* = false*/) {
	if (thing == nullptr) {
		return;
	}

	const auto &itemToRemove = thing->getItem();
	if (itemToRemove == nullptr) {
		return;
	}

	const auto it = std::ranges::find(itemlist.begin(), itemlist.end(), itemToRemove);
	if (it != itemlist.end()) {
		// Send change to client
		if (const auto thingIndex = getThingIndex(thing); sendUpdateToClient && thingIndex != -1 && getParent()) {
			onRemoveContainerItem(thingIndex, itemToRemove);
		}

		itemlist.erase(it);
		itemToRemove->resetParent();
	}
}

<<<<<<< HEAD
std::shared_ptr<Item> ContainerIterator::operator*() const {
	return *cur;
}

void ContainerIterator::advance() {
	if (const auto &i = *cur) {
		if (const auto &c = i->getContainer()) {
			if (!c->empty()) {
				over.push_back(c);
=======
uint32_t Container::getOwnerId() const {
	uint32_t ownerId = Item::getOwnerId();
	if (ownerId > 0) {
		return ownerId;
	}
	for (const auto &item : itemlist) {
		ownerId = item->getOwnerId();
		if (ownerId > 0) {
			return ownerId;
		}
	}
	return 0;
}

/**
 * ContainerIterator
 * @brief Iterator for iterating over the items in a container
 */
ContainerIterator::ContainerIterator(const std::shared_ptr<Container> &container, size_t maxDepth) :
	maxTraversalDepth(maxDepth) {
	if (container) {
		states.reserve(maxDepth);
		visitedContainers.reserve(g_configManager().getNumber(MAX_CONTAINER));
		(void)states.emplace_back(container, 0, 1);
		(void)visitedContainers.insert(container);
	}
}

bool ContainerIterator::hasNext() const {
	while (!states.empty()) {
		const auto &top = states.back();
		const auto &container = top.container.lock();
		if (!container) {
			// Container has been deleted
			states.pop_back();
		} else if (top.index < container->itemlist.size()) {
			return true;
		} else {
			states.pop_back();
		}
	}
	return false;
}

void ContainerIterator::advance() {
	if (states.empty()) {
		return;
	}

	auto &top = states.back();
	const auto &container = top.container.lock();
	if (!container) {
		// Container has been deleted
		states.pop_back();
		return;
	}

	if (top.index >= container->itemlist.size()) {
		states.pop_back();
		return;
	}

	auto currentItem = container->itemlist[top.index];
	if (currentItem) {
		auto subContainer = currentItem->getContainer();
		if (subContainer && !subContainer->itemlist.empty()) {
			size_t newDepth = top.depth + 1;
			if (newDepth <= maxTraversalDepth) {
				if (visitedContainers.find(subContainer) == visitedContainers.end()) {
					states.emplace_back(subContainer, 0, newDepth);
					visitedContainers.insert(subContainer);
				} else {
					if (!m_cycleDetected) {
						g_logger().trace("[{}] Cycle detected in container: {}", __FUNCTION__, subContainer->getName());
						m_cycleDetected = true;
					}
				}
			} else {
				if (!m_maxDepthReached) {
					g_logger().trace("[{}] Maximum iteration depth reached", __FUNCTION__);
					m_maxDepthReached = true;
				}
>>>>>>> 0c7aafe0
			}
		}
	}

	++top.index;
}

std::shared_ptr<Item> ContainerIterator::operator*() const {
	if (states.empty()) {
		return nullptr;
	}

	const auto &top = states.back();
	if (const auto &container = top.container.lock()) {
		if (top.index < container->itemlist.size()) {
			return container->itemlist[top.index];
		}
	}
	return nullptr;
}

bool ContainerIterator::hasReachedMaxDepth() const {
	return m_maxDepthReached;
}

std::shared_ptr<Container> ContainerIterator::getCurrentContainer() const {
	if (states.empty()) {
		return nullptr;
	}
	const auto &top = states.back();
	return top.container.lock();
}

size_t ContainerIterator::getCurrentIndex() const {
	if (states.empty()) {
		return 0;
	}
	const auto &top = states.back();
	return top.index;
}<|MERGE_RESOLUTION|>--- conflicted
+++ resolved
@@ -71,16 +71,11 @@
 				}
 			}
 
-<<<<<<< HEAD
-		for (const std::shared_ptr<Item> &item : itemlist) {
-			item->setParent(getParent());
-=======
 			for (auto &item : itemlist) {
 				if (item) {
 					item->setParent(parent);
 				}
 			}
->>>>>>> 0c7aafe0
 		}
 	}
 }
@@ -513,13 +508,8 @@
 
 	if (const auto &topParentContainer = getTopParentContainer()) {
 		if (const auto &addContainer = item->getContainer()) {
-<<<<<<< HEAD
-			const uint32_t addContainerCount = addContainer->getContainerHoldingCount() + 1;
-			const uint32_t maxContainer = static_cast<uint32_t>(g_configManager().getNumber(MAX_CONTAINER, __FUNCTION__));
-=======
 			uint32_t addContainerCount = addContainer->getContainerHoldingCount() + 1;
 			uint32_t maxContainer = static_cast<uint32_t>(g_configManager().getNumber(MAX_CONTAINER));
->>>>>>> 0c7aafe0
 			if (addContainerCount + topParentContainer->getContainerHoldingCount() > maxContainer) {
 				return RETURNVALUE_CONTAINERISFULL;
 			}
@@ -914,25 +904,7 @@
 	updateItemWeight(item->getWeight());
 }
 
-<<<<<<< HEAD
-void Container::startDecaying() {
-	g_decay().startDecay(getContainer());
-	for (ContainerIterator it = iterator(); it.hasNext(); it.advance()) {
-		g_decay().startDecay(*it);
-	}
-}
-
-void Container::stopDecaying() {
-	g_decay().stopDecay(getContainer());
-	for (ContainerIterator it = iterator(); it.hasNext(); it.advance()) {
-		g_decay().stopDecay(*it);
-	}
-}
-
 uint16_t Container::getFreeSlots() const {
-=======
-uint16_t Container::getFreeSlots() {
->>>>>>> 0c7aafe0
 	uint16_t counter = std::max<uint16_t>(0, capacity() - size());
 
 	for (const auto &item : itemlist) {
@@ -970,17 +942,6 @@
 	}
 }
 
-<<<<<<< HEAD
-std::shared_ptr<Item> ContainerIterator::operator*() const {
-	return *cur;
-}
-
-void ContainerIterator::advance() {
-	if (const auto &i = *cur) {
-		if (const auto &c = i->getContainer()) {
-			if (!c->empty()) {
-				over.push_back(c);
-=======
 uint32_t Container::getOwnerId() const {
 	uint32_t ownerId = Item::getOwnerId();
 	if (ownerId > 0) {
@@ -1063,7 +1024,6 @@
 					g_logger().trace("[{}] Maximum iteration depth reached", __FUNCTION__);
 					m_maxDepthReached = true;
 				}
->>>>>>> 0c7aafe0
 			}
 		}
 	}

/**
 * Canary - A free and open-source MMORPG server emulator
 * Copyright (©) 2019-2024 OpenTibiaBR <opentibiabr@outlook.com>
 * Repository: https://github.com/opentibiabr/canary
 * License: https://github.com/opentibiabr/canary/blob/main/LICENSE
 * Contributors: https://github.com/opentibiabr/canary/graphs/contributors
 * Website: https://docs.opentibiabr.com/
 */

#include "pch.hpp"

#include "creatures/combat/combat.hpp"
#include "game/game.hpp"
#include "lua/creature/events.hpp"
#include "items/weapons/weapons.hpp"

#include "lua/global/lua_variant.hpp"

Weapons::Weapons() = default;
Weapons::~Weapons() = default;

const WeaponShared_ptr Weapons::getWeapon(std::shared_ptr<Item> item) const {
	if (!item) {
		return nullptr;
	}

	auto it = weapons.find(item->getID());
	if (it == weapons.end()) {
		return nullptr;
	}
	return it->second;
}

void Weapons::clear(bool isFromXML /*= false*/) {
	if (isFromXML) {
		int numRemoved = 0;
		for (auto it = weapons.begin(); it != weapons.end();) {
			if (it->second && it->second->isFromXML()) {
				g_logger().debug("Weapon with id '{}' is from XML and will be removed.", it->first);
				it = weapons.erase(it);
				++numRemoved;
			} else {
				++it;
			}
		}

		if (numRemoved > 0) {
			g_logger().debug("Removed '{}' Weapon from XML.", numRemoved);
		}

		return;
	}

	weapons.clear();
}

bool Weapons::registerLuaEvent(WeaponShared_ptr event, bool fromXML /*= false*/) {
	weapons[event->getID()] = event;
	if (fromXML) {
		event->setFromXML(fromXML);
	}
	return true;
}

// Monsters
int32_t Weapons::getMaxMeleeDamage(int32_t attackSkill, int32_t attackValue) {
	// Returns maximum melee attack damage, rounding up
	return static_cast<int32_t>(std::ceil((attackSkill * (attackValue * 0.05)) + (attackValue * 0.5)));
}

// Players
int32_t Weapons::getMaxWeaponDamage(uint32_t level, int32_t attackSkill, int32_t attackValue, float attackFactor, bool isMelee) {
	if (isMelee) {
		return static_cast<int32_t>(std::round((0.085 * attackFactor * attackValue * attackSkill) + (level / 5)));
	} else {
		return static_cast<int32_t>(std::round((0.09 * attackFactor * attackValue * attackSkill) + (level / 5)));
	}
}

void Weapon::configureWeapon(const ItemType &it) {
	id = it.id;
}

int32_t Weapon::playerWeaponCheck(std::shared_ptr<Player> player, std::shared_ptr<Creature> target, uint8_t shootRange) const {
	const Position &playerPos = player->getPosition();
	const Position &targetPos = target->getPosition();
	if (playerPos.z != targetPos.z) {
		return 0;
	}

	if (std::max<uint32_t>(Position::getDistanceX(playerPos, targetPos), Position::getDistanceY(playerPos, targetPos)) > shootRange) {
		return 0;
	}

	if (!player->hasFlag(PlayerFlags_t::IgnoreWeaponCheck)) {
		if (!enabled) {
			return 0;
		}

		if (player->getMana() < getManaCost(player)) {
			return 0;
		}

		if (player->getHealth() < getHealthCost(player)) {
			return 0;
		}

		if (player->getSoul() < soul) {
			return 0;
		}

		if (isPremium() && !player->isPremium()) {
			return 0;
		}

		if (!vocWeaponMap.empty() && !vocWeaponMap.contains(player->getVocationId())) {
			return 0;
		}

		int32_t damageModifier = 100;
		if (player->getLevel() < getReqLevel()) {
			damageModifier = (isWieldedUnproperly() ? damageModifier / 2 : 0);
		}

		if (player->getMagicLevel() < getReqMagLv()) {
			damageModifier = (isWieldedUnproperly() ? damageModifier / 2 : 0);
		}
		return damageModifier;
	}

	return 100;
}

bool Weapon::useWeapon(std::shared_ptr<Player> player, std::shared_ptr<Item> item, std::shared_ptr<Creature> target) const {
	int32_t damageModifier = playerWeaponCheck(player, target, item->getShootRange());
	if (damageModifier == 0) {
		return false;
	}

	internalUseWeapon(player, item, target, damageModifier);
	return true;
}

CombatDamage Weapon::getCombatDamage(CombatDamage combat, std::shared_ptr<Player> player, std::shared_ptr<Item> item, int32_t damageModifier) const {
	// Local variables
	uint32_t level = player->getLevel();
	int16_t elementalAttack = getElementDamageValue();
	int32_t weaponAttack = std::max<int32_t>(0, item->getAttack());
	int32_t playerSkill = player->getWeaponSkill(item);
	float attackFactor = player->getAttackFactor(); // full atk, balanced or full defense

	// Getting values factores
	int32_t totalAttack = elementalAttack + weaponAttack;
	double weaponAttackProportion = (double)weaponAttack / (double)totalAttack;

	// Calculating damage
	int32_t maxDamage = static_cast<int32_t>(Weapons::getMaxWeaponDamage(level, playerSkill, totalAttack, attackFactor, true) * player->getVocation()->meleeDamageMultiplier * damageModifier / 100);
	int32_t minDamage = level / 5;
	int32_t realDamage = normal_random(minDamage, maxDamage);

	// Setting damage to combat
	combat.primary.value = realDamage * weaponAttackProportion;
	combat.secondary.value = realDamage * (1 - weaponAttackProportion);
	return combat;
}

bool Weapon::useFist(std::shared_ptr<Player> player, std::shared_ptr<Creature> target) {
	if (!Position::areInRange<1, 1>(player->getPosition(), target->getPosition())) {
		return false;
	}

	float attackFactor = player->getAttackFactor();
	int32_t attackSkill = player->getSkillLevel(SKILL_FIST);
	int32_t attackValue = 7;

	int32_t maxDamage = Weapons::getMaxWeaponDamage(player->getLevel(), attackSkill, attackValue, attackFactor, true);

	CombatParams params;
	params.combatType = CombatType::PhysicalDamage;
	params.blockedByArmor = true;
	params.blockedByShield = true;
	params.soundImpactEffect = SoundEffect_t::HUMAN_CLOSE_ATK_FIST;

	CombatDamage damage;
	damage.origin = ORIGIN_MELEE;
	damage.primary.type = params.combatType;
	damage.primary.value = -normal_random(0, maxDamage);

	Combat::doCombatHealth(player, target, damage, params);
	if (!player->hasFlag(PlayerFlags_t::NotGainSkill) && player->getAddAttackSkill()) {
		player->addSkillAdvance(SKILL_FIST, 1);
	}

	return true;
}

void Weapon::internalUseWeapon(std::shared_ptr<Player> player, std::shared_ptr<Item> item, std::shared_ptr<Creature> target, int32_t damageModifier, int32_t cleavePercent) const {
	if (player) {
		if (params.soundCastEffect == SoundEffect_t::SILENCE) {
			g_game().sendDoubleSoundEffect(player->getPosition(), player->getHitSoundEffect(), player->getAttackSoundEffect(), player);
		} else {
			g_game().sendDoubleSoundEffect(player->getPosition(), params.soundCastEffect, params.soundImpactEffect, player);
		}
	}

	if (isLoadedCallback()) {
		if (cleavePercent != 0) {
			return;
		}

		LuaVariant var;
		var.type = VARIANT_NUMBER;
		var.number = target->getID();
		executeUseWeapon(player, var);
		g_logger().debug("Weapon::internalUseWeapon - Lua callback executed.");
	} else {
		CombatDamage damage;
		WeaponType_t weaponType = item->getWeaponType();
		if (weaponType == WEAPON_AMMO || weaponType == WEAPON_DISTANCE || weaponType == WEAPON_MISSILE) {
			damage.origin = ORIGIN_RANGED;
		} else {
			damage.origin = ORIGIN_MELEE;
		}

		damage.primary.type = params.combatType;
		damage.primary.value = (getWeaponDamage(player, target, item) * damageModifier) / 100;
		damage.secondary.type = getElementType();

		// Cleave damage
		uint16_t damagePercent = 100;
		if (cleavePercent != 0) {
			damage.extension = true;
			damagePercent = cleavePercent;
			if (!damage.exString.empty()) {
				damage.exString += ", ";
			}
			damage.exString += "cleave damage";
		}

<<<<<<< HEAD
		if (damage.secondary.type == CombatType::None) {
			damage.primary.value = (getWeaponDamage(player, target, item, false) * damageModifier / 100) * damagePercent / 100;
=======
		if (damage.secondary.type == COMBAT_NONE) {
			damage.primary.value = (getWeaponDamage(player, target, item) * damageModifier / 100) * damagePercent / 100;
>>>>>>> 955fddea
			damage.secondary.value = 0;
		} else {
			damage.primary.value = (getWeaponDamage(player, target, item) * damageModifier / 100) * damagePercent / 100;
			damage.secondary.value = (getElementDamage(player, target, item) * damageModifier / 100) * damagePercent / 100;
		}

		if (g_configManager().getBoolean(TOGGLE_CHAIN_SYSTEM, __FUNCTION__) && params.chainCallback) {
			m_combat->doCombatChain(player, target, params.aggressive);
			g_logger().debug("Weapon::internalUseWeapon - Chain callback executed.");
		} else {
			Combat::doCombatHealth(player, target, damage, params);
		}

		g_logger().debug("Weapon::internalUseWeapon - cpp callback executed.");
	}

	onUsedWeapon(player, item, target->getTile());
}

void Weapon::internalUseWeapon(std::shared_ptr<Player> player, std::shared_ptr<Item> item, std::shared_ptr<Tile> tile) const {
	if (isLoadedCallback()) {
		LuaVariant var;
		var.type = VARIANT_TARGETPOSITION;
		var.pos = tile->getPosition();
		executeUseWeapon(player, var);
	} else {
		Combat::postCombatEffects(player, player->getPosition(), tile->getPosition(), params);
		g_game().addMagicEffect(tile->getPosition(), CONST_ME_POFF);
		g_game().sendSingleSoundEffect(tile->getPosition(), SoundEffect_t::PHYSICAL_RANGE_MISS, player);
	}
	onUsedWeapon(player, item, tile);
}

void Weapon::onUsedWeapon(std::shared_ptr<Player> player, std::shared_ptr<Item> item, std::shared_ptr<Tile> destTile) const {
	if (!player->hasFlag(PlayerFlags_t::NotGainSkill)) {
		skills_t skillType;
		uint32_t skillPoint;
		if (getSkillType(player, item, skillType, skillPoint)) {
			player->addSkillAdvance(skillType, skillPoint);
		}
	}

	uint32_t manaCost = getManaCost(player);
	if (manaCost != 0) {
		player->addManaSpent(manaCost);
		player->changeMana(-static_cast<int32_t>(manaCost));

		if (g_configManager().getBoolean(REFUND_BEGINNING_WEAPON_MANA, __FUNCTION__) && (item->getName() == "wand of vortex" || item->getName() == "snakebite rod")) {
			player->changeMana(static_cast<int32_t>(manaCost));
		}
	}

	uint32_t healthCost = getHealthCost(player);
	if (healthCost != 0) {
		player->changeHealth(-static_cast<int32_t>(healthCost));
	}

	if (!player->hasFlag(PlayerFlags_t::HasInfiniteSoul) && soul > 0) {
		player->changeSoul(-static_cast<int32_t>(soul));
	}

	bool skipRemoveBeginningWeaponAmmo = !g_configManager().getBoolean(REMOVE_BEGINNING_WEAPON_AMMO, __FUNCTION__) && (item->getName() == "arrow" || item->getName() == "bolt" || item->getName() == "spear");
	if (!skipRemoveBeginningWeaponAmmo && breakChance != 0 && uniform_random(1, 100) <= breakChance) {
		Weapon::decrementItemCount(item);
		player->updateSupplyTracker(item);
		return;
	}

	switch (action) {
		case WEAPONACTION_REMOVECOUNT:
			if (!skipRemoveBeginningWeaponAmmo && g_configManager().getBoolean(REMOVE_WEAPON_AMMO, __FUNCTION__)) {
				Weapon::decrementItemCount(item);
				player->updateSupplyTracker(item);
			}
			break;

		case WEAPONACTION_REMOVECHARGE: {
			if (uint16_t charges = item->getCharges() != 0 && g_configManager().getBoolean(REMOVE_WEAPON_CHARGES, __FUNCTION__)) {
				g_game().transformItem(item, item->getID(), charges - 1);
			}
			break;
		}

		case WEAPONACTION_MOVE:
			g_game().internalMoveItem(item->getParent(), destTile, INDEX_WHEREEVER, item, 1, nullptr, FLAG_NOLIMIT);
			break;

		default:
			break;
	}
}

uint32_t Weapon::getManaCost(std::shared_ptr<Player> player) const {
	if (mana != 0) {
		return mana;
	}

	if (manaPercent == 0) {
		return 0;
	}

	return (player->getMaxMana() * manaPercent) / 100;
}

int32_t Weapon::getHealthCost(std::shared_ptr<Player> player) const {
	if (health != 0) {
		return health;
	}

	if (healthPercent == 0) {
		return 0;
	}

	return (player->getMaxHealth() * healthPercent) / 100;
}

bool Weapon::executeUseWeapon(std::shared_ptr<Player> player, const LuaVariant &var) const {
	// onUseWeapon(player, var)
	if (!getScriptInterface()->reserveScriptEnv()) {
		std::string playerName = player ? player->getName() : "Player nullptr";
		g_logger().error("[Weapon::executeUseWeapon - Player {} weaponId {}]"
						 "Call stack overflow. Too many lua script calls being nested.",
						 playerName, getID());
		return false;
	}

	ScriptEnvironment* env = getScriptInterface()->getScriptEnv();
	env->setScriptId(getScriptId(), getScriptInterface());

	lua_State* L = getScriptInterface()->getLuaState();

	getScriptInterface()->pushFunction(getScriptId());
	LuaScriptInterface::pushUserdata<Player>(L, player);
	LuaScriptInterface::setMetatable(L, -1, "Player");
	getScriptInterface()->pushVariant(L, var);

	return getScriptInterface()->callFunction(2);
}

void Weapon::decrementItemCount(std::shared_ptr<Item> item) {
	uint16_t count = item->getItemCount();
	if (count > 1) {
		g_game().transformItem(item, item->getID(), count - 1);
	} else {
		g_game().internalRemoveItem(item);
	}
}

bool Weapon::calculateSkillFormula(const std::shared_ptr<Player> &player, int32_t &attackSkill, int32_t &attackValue, float &attackFactor, int16_t &elementAttack, CombatDamage &damage, bool useCharges /* = false*/) const {
	std::shared_ptr<Item> tool = player->getWeapon();
	if (!tool) {
		return false;
	}

	std::shared_ptr<Item> item = nullptr;
	attackValue = tool->getAttack();
	if (tool->getWeaponType() == WEAPON_AMMO) {
		item = player->getWeapon(true);
		if (item) {
			attackValue += item->getAttack();
		}
	}

	CombatType_t elementType = getElementType();
	damage.secondary.type = elementType;

	bool shouldCalculateSecondaryDamage = false;
	if (elementType != COMBAT_NONE) {
		elementAttack = getElementDamageValue();
		shouldCalculateSecondaryDamage = true;
		attackValue += elementAttack;
	}

	if (useCharges) {
		auto charges = tool->getAttribute<uint16_t>(ItemAttribute_t::CHARGES);
		if (charges != 0) {
			g_game().transformItem(tool, tool->getID(), charges - 1);
		}
	}

	attackSkill = player->getWeaponSkill(item ? item : tool);
	attackFactor = player->getAttackFactor();
	return shouldCalculateSecondaryDamage;
}

WeaponMelee::WeaponMelee(LuaScriptInterface* interface) :
	Weapon(interface) {
	// Add combat type and blocked attributes to the weapon
	params.blockedByArmor = true;
	params.blockedByShield = true;
	params.combatType = CombatType::PhysicalDamage;
}

void WeaponMelee::configureWeapon(const ItemType &it) {
	if (it.abilities) {
		elementType = it.abilities->elementType;
		elementDamage = it.abilities->elementDamage;
		params.aggressive = true;
		params.useCharges = true;
	} else {
		elementType = CombatType::None;
		elementDamage = 0;
	}
	Weapon::configureWeapon(it);
}

bool WeaponMelee::useWeapon(std::shared_ptr<Player> player, std::shared_ptr<Item> item, std::shared_ptr<Creature> target) const {
	int32_t damageModifier = playerWeaponCheck(player, target, item->getShootRange());
	if (damageModifier == 0) {
		return false;
	}

	int32_t cleavePercent = player->getCleavePercent(true);
	if (cleavePercent > 0) {
		const Position &targetPos = target->getPosition();
		const Position &playerPos = player->getPosition();
		if (playerPos != targetPos) {
			Position firstCleaveTargetPos = targetPos;
			Position secondCleaveTargetPos = targetPos;
			if (targetPos.x == playerPos.x) {
				firstCleaveTargetPos.x++;
				secondCleaveTargetPos.x--;
			} else if (targetPos.y == playerPos.y) {
				firstCleaveTargetPos.y++;
				secondCleaveTargetPos.y--;
			} else {
				if (targetPos.x > playerPos.x) {
					firstCleaveTargetPos.x--;
				} else {
					firstCleaveTargetPos.x++;
				}

				if (targetPos.y > playerPos.y) {
					secondCleaveTargetPos.y--;
				} else {
					secondCleaveTargetPos.y++;
				}
			}
			std::shared_ptr<Tile> firstTile = g_game().map.getTile(firstCleaveTargetPos.x, firstCleaveTargetPos.y, firstCleaveTargetPos.z);
			std::shared_ptr<Tile> secondTile = g_game().map.getTile(secondCleaveTargetPos.x, secondCleaveTargetPos.y, secondCleaveTargetPos.z);

			if (firstTile) {
				if (CreatureVector* tileCreatures = firstTile->getCreatures()) {
					for (auto &tileCreature : *tileCreatures) {
						if (tileCreature->getMonster() || (tileCreature->getPlayer() && !player->hasSecureMode())) {
							internalUseWeapon(player, item, tileCreature, damageModifier, cleavePercent);
						}
					}
				}
			}
			if (secondTile) {
				if (CreatureVector* tileCreatures = secondTile->getCreatures()) {
					for (auto &tileCreature : *tileCreatures) {
						if (tileCreature->getMonster() || (tileCreature->getPlayer() && !player->hasSecureMode())) {
							internalUseWeapon(player, item, tileCreature, damageModifier, cleavePercent);
						}
					}
				}
			}
		}
	}

	internalUseWeapon(player, item, target, damageModifier);
	return true;
}

bool WeaponMelee::getSkillType(std::shared_ptr<Player> player, std::shared_ptr<Item> item, skills_t &skill, uint32_t &skillpoint) const {
	if (player->getAddAttackSkill() && player->getLastAttackBlockType() != BlockType::Immunity) {
		skillpoint = 1;
	} else {
		skillpoint = 0;
	}

	WeaponType_t weaponType = item->getWeaponType();
	switch (weaponType) {
		case WEAPON_SWORD: {
			skill = SKILL_SWORD;
			return true;
		}

		case WEAPON_CLUB: {
			skill = SKILL_CLUB;
			return true;
		}

		case WEAPON_AXE: {
			skill = SKILL_AXE;
			return true;
		}

		default:
			break;
	}
	return false;
}

int32_t WeaponMelee::getElementDamage(std::shared_ptr<Player> player, std::shared_ptr<Creature>, std::shared_ptr<Item> item) const {
	if (elementType == CombatType::None) {
		return 0;
	}

	int32_t attackSkill = player->getWeaponSkill(item);
	int32_t attackValue = elementDamage;
	float attackFactor = player->getAttackFactor();
	uint32_t level = player->getLevel();

	int32_t maxValue = Weapons::getMaxWeaponDamage(level, attackSkill, attackValue, attackFactor, true);
	int32_t minValue = level / 5;

	return -normal_random(minValue, static_cast<int32_t>(maxValue * player->getVocation()->meleeDamageMultiplier));
}

int16_t WeaponMelee::getElementDamageValue() const {
	return elementDamage;
}

int32_t WeaponMelee::getWeaponDamage(std::shared_ptr<Player> player, std::shared_ptr<Creature>, std::shared_ptr<Item> item, bool maxDamage /*= false*/) const {
	using namespace std;
	int32_t attackSkill = player->getWeaponSkill(item);
	int32_t attackValue = std::max<int32_t>(0, item->getAttack());
	float attackFactor = player->getAttackFactor();
	uint32_t level = player->getLevel();

	int32_t maxValue = static_cast<int32_t>(Weapons::getMaxWeaponDamage(level, attackSkill, attackValue, attackFactor, true) * player->getVocation()->meleeDamageMultiplier);

	int32_t minValue = level / 5;

	if (maxDamage) {
		return -maxValue;
	}

	return -normal_random(minValue, (maxValue * static_cast<int32_t>(player->getVocation()->meleeDamageMultiplier)));
}

WeaponDistance::WeaponDistance(LuaScriptInterface* interface) :
	Weapon(interface) {
	// Add combat type and distance effect to the weapon
	params.blockedByArmor = true;
	params.combatType = CombatType::PhysicalDamage;
}

void WeaponDistance::configureWeapon(const ItemType &it) {
	params.distanceEffect = it.shootType;
	if (it.abilities) {
		elementType = it.abilities->elementType;
		elementDamage = it.abilities->elementDamage;
		params.aggressive = true;
		params.useCharges = true;
	} else {
		elementType = CombatType::None;
		elementDamage = 0;
	}

	Weapon::configureWeapon(it);
}

bool WeaponDistance::useWeapon(std::shared_ptr<Player> player, std::shared_ptr<Item> item, std::shared_ptr<Creature> target) const {
	int32_t damageModifier;
	const ItemType &it = Item::items[id];
	if (it.weaponType == WEAPON_AMMO) {
		std::shared_ptr<Item> mainWeaponItem = player->getWeapon(true);
		const WeaponShared_ptr mainWeapon = g_weapons().getWeapon(mainWeaponItem);
		if (mainWeapon) {
			damageModifier = mainWeapon->playerWeaponCheck(player, target, mainWeaponItem->getShootRange());
		} else {
			damageModifier = playerWeaponCheck(player, target, mainWeaponItem->getShootRange());
		}
	} else {
		damageModifier = playerWeaponCheck(player, target, item->getShootRange());
	}

	if (damageModifier == 0) {
		return false;
	}

	bool perfectShot = false;
	const Position &playerPos = player->getPosition();
	const Position &targetPos = target->getPosition();
	int32_t distanceX = Position::getDistanceX(targetPos, playerPos);
	int32_t distanceY = Position::getDistanceY(targetPos, playerPos);
	int32_t damageX = player->getPerfectShotDamage(distanceX);
	int32_t damageY = player->getPerfectShotDamage(distanceY);

	if (it.weaponType == WEAPON_DISTANCE) {
		std::shared_ptr<Item> quiver = player->getInventoryItem(CONST_SLOT_RIGHT);
		if (quiver && quiver->getWeaponType()) {
			if (quiver->getPerfectShotRange() == distanceX) {
				damageX -= quiver->getPerfectShotDamage();
			} else if (quiver->getPerfectShotRange() == distanceY) {
				damageY -= quiver->getPerfectShotDamage();
			}
		}
	}

	int32_t chance;
	if (damageX != 0 || damageY != 0) {
		chance = 100;
		perfectShot = true;
	} else if (it.hitChance == 0) {
		// hit chance is based on distance to target and distance skill
		uint32_t skill = player->getSkillLevel(SKILL_DISTANCE);
		uint32_t distance = std::max<uint32_t>(distanceX, distanceY);

		uint32_t maxHitChance;
		if (it.maxHitChance != -1) {
			maxHitChance = it.maxHitChance;
		} else if (it.ammoType != AMMO_NONE) {
			// hit chance on two-handed weapons is limited to 90%
			maxHitChance = 90;
		} else {
			// one-handed is set to 75%
			maxHitChance = 75;
		}

		if (maxHitChance == 75) {
			// chance for one-handed weapons
			switch (distance) {
				case 1:
				case 5:
					chance = std::min<uint32_t>(skill, 74) + 1;
					break;
				case 2:
					chance = static_cast<uint32_t>(std::min<uint32_t>(skill, 28) * 2.40f) + 8;
					break;
				case 3:
					chance = static_cast<uint32_t>(std::min<uint32_t>(skill, 45) * 1.55f) + 6;
					break;
				case 4:
					chance = static_cast<uint32_t>(std::min<uint32_t>(skill, 58) * 1.25f) + 3;
					break;
				case 6:
					chance = static_cast<uint32_t>(std::min<uint32_t>(skill, 90) * 0.80f) + 3;
					break;
				case 7:
					chance = static_cast<uint32_t>(std::min<uint32_t>(skill, 104) * 0.70f) + 2;
					break;
				default:
					chance = it.hitChance;
					break;
			}
		} else if (maxHitChance == 90) {
			// formula for two-handed weapons
			switch (distance) {
				case 1:
				case 5:
					chance = static_cast<uint32_t>(std::min<uint32_t>(skill, 74) * 1.20f) + 1;
					break;
				case 2:
					chance = static_cast<uint32_t>(std::min<uint32_t>(skill, 28) * 3.20f);
					break;
				case 3:
					chance = std::min<uint32_t>(skill, 45) * 2;
					break;
				case 4:
					chance = static_cast<uint32_t>(std::min<uint32_t>(skill, 58) * 1.55f);
					break;
				case 6:
				case 7:
					chance = std::min<uint32_t>(skill, 90);
					break;
				default:
					chance = it.hitChance;
					break;
			}
		} else if (maxHitChance == 100) {
			switch (distance) {
				case 1:
				case 5:
					chance = static_cast<uint32_t>(std::min<uint32_t>(skill, 73) * 1.35f) + 1;
					break;
				case 2:
					chance = static_cast<uint32_t>(std::min<uint32_t>(skill, 30) * 3.20f) + 4;
					break;
				case 3:
					chance = static_cast<uint32_t>(std::min<uint32_t>(skill, 48) * 2.05f) + 2;
					break;
				case 4:
					chance = static_cast<uint32_t>(std::min<uint32_t>(skill, 65) * 1.50f) + 2;
					break;
				case 6:
					chance = static_cast<uint32_t>(std::min<uint32_t>(skill, 87) * 1.20f) - 4;
					break;
				case 7:
					chance = static_cast<uint32_t>(std::min<uint32_t>(skill, 90) * 1.10f) + 1;
					break;
				default:
					chance = it.hitChance;
					break;
			}
		} else {
			chance = maxHitChance;
		}
	} else {
		chance = it.hitChance;
	}

	if (!perfectShot && item->getWeaponType() == WEAPON_AMMO) {
		std::shared_ptr<Item> bow = player->getWeapon(true);
		if (bow && bow->getHitChance() != 0) {
			chance += bow->getHitChance();
		}
	}

	if (chance >= uniform_random(1, 100)) {
		Weapon::internalUseWeapon(player, item, target, damageModifier);
	} else {
		// miss target
		std::shared_ptr<Tile> destTile = target->getTile();

		if (!Position::areInRange<1, 1, 0>(player->getPosition(), target->getPosition())) {
			static std::vector<std::pair<int32_t, int32_t>> destList {
				{ -1, -1 }, { 0, -1 }, { 1, -1 }, { -1, 0 }, { 0, 0 }, { 1, 0 }, { -1, 1 }, { 0, 1 }, { 1, 1 }
			};
			std::ranges::shuffle(destList.begin(), destList.end(), getRandomGenerator());

			Position destPos = target->getPosition();

			for (const auto &dir : destList) {
				// Blocking tiles or tiles without ground ain't valid targets for spears
				auto tmpTile = g_game().map.getTile(static_cast<uint16_t>(destPos.x + dir.first), static_cast<uint16_t>(destPos.y + dir.second), destPos.z);
				if (tmpTile && !tmpTile->hasFlag(TILESTATE_IMMOVABLEBLOCKSOLID) && tmpTile->getGround() != nullptr) {
					destTile = tmpTile;
					break;
				}
			}
		}

		Weapon::internalUseWeapon(player, item, destTile);
	}
	return true;
}

int32_t WeaponDistance::getElementDamage(std::shared_ptr<Player> player, std::shared_ptr<Creature> target, std::shared_ptr<Item> item) const {
	if (elementType == CombatType::None) {
		return 0;
	}

	int32_t attackValue = elementDamage;
	if (item->getWeaponType() == WEAPON_AMMO) {
		std::shared_ptr<Item> weapon = player->getWeapon(true);
		if (weapon) {
			attackValue += item->getAttack();
			attackValue += weapon->getAttack();
		}
	}

	int32_t attackSkill = player->getSkillLevel(SKILL_DISTANCE);
	float attackFactor = player->getAttackFactor();

	int32_t minValue = std::round(player->getLevel() / 5);
	int32_t maxValue = std::round((0.09f * attackFactor) * attackSkill * attackValue + minValue) / 2;

	if (target) {
		if (target->getPlayer()) {
			minValue /= 4;
		} else {
			minValue /= 2;
		}
	}

	return -normal_random(minValue, static_cast<int32_t>(maxValue * player->getVocation()->distDamageMultiplier));
}

int16_t WeaponDistance::getElementDamageValue() const {
	return elementDamage;
}

int32_t WeaponDistance::getWeaponDamage(std::shared_ptr<Player> player, std::shared_ptr<Creature> target, std::shared_ptr<Item> item, bool maxDamage /*= false*/) const {
	int32_t attackValue = item->getAttack();
	bool hasElement = false;

	if (item->getWeaponType() == WEAPON_AMMO) {
		std::shared_ptr<Item> weapon = player->getWeapon(true);
		if (weapon) {
			const ItemType &it = Item::items[item->getID()];
			if (it.abilities && it.abilities->elementDamage != 0) {
				attackValue += it.abilities->elementDamage;
				hasElement = true;
			}

			attackValue += weapon->getAttack();
		}
	}

	int32_t attackSkill = player->getSkillLevel(SKILL_DISTANCE);
	float attackFactor = player->getAttackFactor();

	int32_t minValue = player->getLevel() / 5;
	int32_t maxValue = std::round((0.09f * attackFactor) * attackSkill * attackValue + minValue);
	if (maxDamage) {
		return -maxValue;
	}

	if (target->getPlayer()) {
		if (hasElement) {
			minValue /= 4;
		} else {
			minValue /= 2;
		}
	} else {
		if (hasElement) {
			maxValue /= 2;
			minValue /= 2;
		}
	}

	return -normal_random(minValue, (maxValue * static_cast<int32_t>(player->getVocation()->distDamageMultiplier)));
}

bool WeaponDistance::getSkillType(std::shared_ptr<Player> player, std::shared_ptr<Item>, skills_t &skill, uint32_t &skillpoint) const {
	skill = SKILL_DISTANCE;

	if (player->getAddAttackSkill()) {
		switch (player->getLastAttackBlockType()) {
			case BlockType::None: {
				skillpoint = 2;
				break;
			}

			case BlockType::Defense:
			case BlockType::Armor: {
				skillpoint = 1;
				break;
			}

			default:
				skillpoint = 0;
				break;
		}
	} else {
		skillpoint = 0;
	}
	return true;
}

void WeaponWand::configureWeapon(const ItemType &it) {
	params.distanceEffect = it.shootType;
	const_cast<ItemType &>(it).combatType = params.combatType;
	const_cast<ItemType &>(it).maxHitChance = (minChange + maxChange) / 2;
	Weapon::configureWeapon(it);
}

int32_t WeaponWand::getWeaponDamage(std::shared_ptr<Player> player, std::shared_ptr<Creature>, std::shared_ptr<Item>, bool maxDamage /* = false*/) const {
	if (!g_configManager().getBoolean(TOGGLE_CHAIN_SYSTEM, __FUNCTION__)) {
		// Returns maximum damage or a random value between minChange and maxChange
		return maxDamage ? -maxChange : -normal_random(minChange, maxChange);
	}

	// If chain system is enabled, calculates magic-based damage
	int32_t attackSkill = 0;
	int32_t attackValue = 0;
	float attackFactor = 0.0;
	[[maybe_unused]] int16_t elementAttack = 0;
	[[maybe_unused]] CombatDamage combatDamage;
	calculateSkillFormula(player, attackSkill, attackValue, attackFactor, elementAttack, combatDamage);

	auto magLevel = player->getMagicLevel();
	auto level = player->getLevel();

	// Check if level is greater than zero before performing division
	auto levelDivision = level > 0 ? level / 5.0 : 0.0;

	auto totalAttackValue = magLevel + attackValue;

	// Check if magLevel is greater than zero before performing division
	auto magicLevelDivision = totalAttackValue > 0 ? totalAttackValue / 3.0 : 0.0;

	double min = levelDivision + magicLevelDivision;
	double max = levelDivision + totalAttackValue;

	// Returns the calculated maximum damage or a random value between the calculated minimum and maximum
	return maxDamage ? -max : -normal_random(min, max);
}

int16_t WeaponWand::getElementDamageValue() const {
	return 0;
}<|MERGE_RESOLUTION|>--- conflicted
+++ resolved
@@ -237,13 +237,8 @@
 			damage.exString += "cleave damage";
 		}
 
-<<<<<<< HEAD
 		if (damage.secondary.type == CombatType::None) {
-			damage.primary.value = (getWeaponDamage(player, target, item, false) * damageModifier / 100) * damagePercent / 100;
-=======
-		if (damage.secondary.type == COMBAT_NONE) {
 			damage.primary.value = (getWeaponDamage(player, target, item) * damageModifier / 100) * damagePercent / 100;
->>>>>>> 955fddea
 			damage.secondary.value = 0;
 		} else {
 			damage.primary.value = (getWeaponDamage(player, target, item) * damageModifier / 100) * damagePercent / 100;

--- conflicted
+++ resolved
@@ -153,7 +153,6 @@
 	return successful;
 };
 
-<<<<<<< HEAD
 bool AccountRepositoryDB::registerStoreTransaction(
 	const uint32_t &id,
 	uint8_t type,
@@ -190,10 +189,7 @@
 	return successful;
 };
 
-bool AccountRepositoryDB::loadAccountPlayers(AccountInfo &acc) {
-=======
 bool AccountRepositoryDB::loadAccountPlayers(std::unique_ptr<AccountInfo> &acc) {
->>>>>>> cba2abeb
 	auto result = g_database().storeQuery(
 		fmt::format("SELECT `name`, `deletion` FROM `players` WHERE `account_id` = {} ORDER BY `name` ASC", acc->id)
 	);

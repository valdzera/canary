--- conflicted
+++ resolved
@@ -20,11 +20,7 @@
 	bool loadBySession(const std::string &esseionKey, AccountInfo &acc) override;
 	bool save(const AccountInfo &accInfo) override;
 
-<<<<<<< HEAD
-	bool getCharacterByNameAndAccountId(const uint32_t &id, const std::string &name) override;
-=======
 	bool getCharacterByAccountIdAndName(const uint32_t &id, const std::string &name) override;
->>>>>>> 0c7aafe0
 
 	bool getPassword(const uint32_t &id, std::string &password) override;
 

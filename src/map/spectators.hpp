/**
 * Canary - A free and open-source MMORPG server emulator
 * Copyright (©) 2019-2024 OpenTibiaBR <opentibiabr@outlook.com>
 * Repository: https://github.com/opentibiabr/canary
 * License: https://github.com/opentibiabr/canary/blob/main/LICENSE
 * Contributors: https://github.com/opentibiabr/canary/graphs/contributors
 * Website: https://docs.opentibiabr.com/
 */

#pragma once

class Creature;
class Player;
class Monster;
class Npc;
struct Position;

// Forward declaration para CreatureVector
using CreatureVector = std::vector<std::shared_ptr<Creature>>;

struct SpectatorsCache {
	struct FloorData {
		std::optional<CreatureVector> floor;
		std::optional<CreatureVector> multiFloor;
	};

	int32_t minRangeX { 0 };
	int32_t maxRangeX { 0 };
	int32_t minRangeY { 0 };
	int32_t maxRangeY { 0 };

	FloorData creatures;
	FloorData players;
};

class Spectators {
public:
	static void clearCache();

	template <typename T>
		requires std::is_same_v<Creature, T> || std::is_same_v<Player, T>
	Spectators find(const Position &centerPos, bool multifloor = false, int32_t minRangeX = 0, int32_t maxRangeX = 0, int32_t minRangeY = 0, int32_t maxRangeY = 0, bool useCache = true) {
		constexpr bool onlyPlayers = std::is_same_v<T, Player>;
		return find(centerPos, multifloor, onlyPlayers, minRangeX, maxRangeX, minRangeY, maxRangeY, useCache);
	}

	template <typename T>
		requires std::is_base_of_v<Creature, T>
<<<<<<< HEAD
	Spectators filter() const;
=======
	Spectators filter() const {
		bool onlyPlayers = std::is_same_v<T, Player>;
		bool onlyMonsters = std::is_same_v<T, Monster>;
		bool onlyNpcs = std::is_same_v<T, Npc>;
		return filter(onlyPlayers, onlyMonsters, onlyNpcs);
	}
>>>>>>> 135866a6

	Spectators insert(const std::shared_ptr<Creature> &creature);
	Spectators insertAll(const CreatureVector &list);
	Spectators join(const Spectators &anotherSpectators) {
		return insertAll(anotherSpectators.creatures);
	}

	bool contains(const std::shared_ptr<Creature> &creature) const {
		return std::ranges::find(creatures, creature) != creatures.end();
	}

	bool erase(const std::shared_ptr<Creature> &creature) {
		return std::erase(creatures, creature) > 0;
	}

	bool empty() const noexcept {
		return creatures.empty();
	}

	size_t size() const noexcept {
		return creatures.size();
	}

	auto begin() const noexcept {
		return creatures.begin();
	}

	auto end() const noexcept {
		return creatures.end();
	}

	const auto &data() const noexcept {
		return creatures;
	}

private:
	static phmap::flat_hash_map<Position, SpectatorsCache> spectatorsCache;

	Spectators find(const Position &centerPos, bool multifloor = false, bool onlyPlayers = false, int32_t minRangeX = 0, int32_t maxRangeX = 0, int32_t minRangeY = 0, int32_t maxRangeY = 0, bool useCache = true);
	CreatureVector getSpectators(const Position &centerPos, bool multifloor = false, bool onlyPlayers = false, int32_t minRangeX = 0, int32_t maxRangeX = 0, int32_t minRangeY = 0, int32_t maxRangeY = 0);

	Spectators filter(bool onlyPlayers, bool onlyMonsters, bool onlyNpcs) const;

<<<<<<< HEAD
template <typename T>
	requires std::is_base_of_v<Creature, T>
Spectators Spectators::filter() const {
	auto specs = Spectators();
	specs.creatures.reserve(creatures.size());

	for (const auto &c : creatures) {
		if constexpr (std::is_same_v<T, Player>) {
			if (c->getPlayer() != nullptr) {
				specs.insert(c);
			}
		} else if constexpr (std::is_same_v<T, Monster>) {
			if (c->getMonster() != nullptr) {
				specs.insert(c);
			}
		} else if constexpr (std::is_same_v<T, Npc>) {
			if (c->getNpc() != nullptr) {
				specs.insert(c);
			}
		}
	}
=======
	bool checkCache(const SpectatorsCache::FloorData &specData, bool onlyPlayers, const Position &centerPos, bool checkDistance, bool multifloor, int32_t minRangeX, int32_t maxRangeX, int32_t minRangeY, int32_t maxRangeY);
>>>>>>> 135866a6

	CreatureVector creatures;
};<|MERGE_RESOLUTION|>--- conflicted
+++ resolved
@@ -46,16 +46,12 @@
 
 	template <typename T>
 		requires std::is_base_of_v<Creature, T>
-<<<<<<< HEAD
-	Spectators filter() const;
-=======
 	Spectators filter() const {
 		bool onlyPlayers = std::is_same_v<T, Player>;
 		bool onlyMonsters = std::is_same_v<T, Monster>;
 		bool onlyNpcs = std::is_same_v<T, Npc>;
 		return filter(onlyPlayers, onlyMonsters, onlyNpcs);
 	}
->>>>>>> 135866a6
 
 	Spectators insert(const std::shared_ptr<Creature> &creature);
 	Spectators insertAll(const CreatureVector &list);
@@ -99,31 +95,7 @@
 
 	Spectators filter(bool onlyPlayers, bool onlyMonsters, bool onlyNpcs) const;
 
-<<<<<<< HEAD
-template <typename T>
-	requires std::is_base_of_v<Creature, T>
-Spectators Spectators::filter() const {
-	auto specs = Spectators();
-	specs.creatures.reserve(creatures.size());
-
-	for (const auto &c : creatures) {
-		if constexpr (std::is_same_v<T, Player>) {
-			if (c->getPlayer() != nullptr) {
-				specs.insert(c);
-			}
-		} else if constexpr (std::is_same_v<T, Monster>) {
-			if (c->getMonster() != nullptr) {
-				specs.insert(c);
-			}
-		} else if constexpr (std::is_same_v<T, Npc>) {
-			if (c->getNpc() != nullptr) {
-				specs.insert(c);
-			}
-		}
-	}
-=======
 	bool checkCache(const SpectatorsCache::FloorData &specData, bool onlyPlayers, const Position &centerPos, bool checkDistance, bool multifloor, int32_t minRangeX, int32_t maxRangeX, int32_t minRangeY, int32_t maxRangeY);
->>>>>>> 135866a6
 
 	CreatureVector creatures;
 };
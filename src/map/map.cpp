--- conflicted
+++ resolved
@@ -223,11 +223,7 @@
 }
 
 bool Map::placeCreature(const Position &centerPos, const std::shared_ptr<Creature> &creature, bool extendedPos /* = false*/, bool forceLogin /* = false*/) {
-<<<<<<< HEAD
-	const auto &monster = creature->getMonster();
-=======
 	const auto &monster = creature ? creature->getMonster() : nullptr;
->>>>>>> 135866a6
 	if (monster) {
 		monster->ignoreFieldDamage = true;
 	}
@@ -315,14 +311,9 @@
 	uint32_t flags = 0;
 	std::shared_ptr<Item> toItem = nullptr;
 
-<<<<<<< HEAD
-	const auto toCylinder = tile->queryDestination(index, creature, toItem, flags);
-	toCylinder->internalAddThing(creature);
-=======
 	if (tile) {
 		const auto toCylinder = tile->queryDestination(index, creature, toItem, flags);
 		toCylinder->internalAddThing(creature);
->>>>>>> 135866a6
 
 		const Position &dest = toCylinder->getPosition();
 		getMapSector(dest.x, dest.y)->addCreature(creature);

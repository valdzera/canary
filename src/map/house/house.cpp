--- conflicted
+++ resolved
@@ -101,15 +101,10 @@
 	isLoaded = true;
 
 	if (owner != 0) {
-<<<<<<< HEAD
-		tryTransferOwnership(std::move(player), false);
+		tryTransferOwnership(player, false);
 	}
 
 	if (guid != 0) {
-=======
-		tryTransferOwnership(player, false);
-	} else {
->>>>>>> 6c00cc04
 		std::string strRentPeriod = asLowerCaseString(g_configManager().getString(HOUSE_RENT_PERIOD));
 		time_t currentTime = time(nullptr);
 		if (strRentPeriod == "yearly") {
@@ -486,7 +481,6 @@
 	}
 }
 
-<<<<<<< HEAD
 void House::calculateBidEndDate(uint8_t daysToEnd) {
 	auto currentTimeMs = std::chrono::system_clock::now().time_since_epoch();
 
@@ -524,12 +518,8 @@
 	this->m_bidEndDate = bidEndDate;
 }
 
-std::shared_ptr<HouseTransferItem> HouseTransferItem::createHouseTransferItem(std::shared_ptr<House> house) {
-	std::shared_ptr<HouseTransferItem> transferItem = std::make_shared<HouseTransferItem>(house);
-=======
 std::shared_ptr<HouseTransferItem> HouseTransferItem::createHouseTransferItem(const std::shared_ptr<House> &house) {
 	auto transferItem = std::make_shared<HouseTransferItem>(house);
->>>>>>> 6c00cc04
 	transferItem->setID(ITEM_DOCUMENT_RO);
 	transferItem->setSubType(1);
 	std::ostringstream ss;

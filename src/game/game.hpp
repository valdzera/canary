--- conflicted
+++ resolved
@@ -277,7 +277,6 @@
 
 	void playerRequestInventoryImbuements(uint32_t playerId, bool isTrackerOpen);
 
-<<<<<<< HEAD
 	// Store Functions
 	void playerOpenStore(uint32_t playerId);
 	void playerCoinTransfer(uint32_t playerId, const std::string &receptorName, uint32_t coinAmount);
@@ -289,9 +288,6 @@
 	bool processHouseOffer(const std::shared_ptr<Player> &player, uint32_t itemId, uint16_t charges = 0);
 	bool processNameChangeOffer(const std::shared_ptr<Player> &player, std::string name);
 	bool processTempleOffer(const std::shared_ptr<Player> &player);
-=======
-	bool addItemStoreInbox(const std::shared_ptr<Player> &player, uint32_t itemId);
->>>>>>> cba2abeb
 
 	void playerRewardChestCollect(uint32_t playerId, const Position &pos, uint16_t itemId, uint8_t stackPos, uint32_t maxMoveItems = 0);
 

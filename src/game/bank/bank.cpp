--- conflicted
+++ resolved
@@ -78,11 +78,7 @@
 	"paladinsample"
 };
 
-<<<<<<< HEAD
 bool Bank::transferTo(const std::shared_ptr<Bank> &destination, uint64_t amount) {
-=======
-bool Bank::transferTo(const std::shared_ptr<Bank> &destination, const uint64_t amount) {
->>>>>>> 0c7aafe0
 	if (!destination) {
 		g_logger().error("Bank::transferTo: destination is nullptr");
 		return false;

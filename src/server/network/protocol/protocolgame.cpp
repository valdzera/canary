/**
 * Canary - A free and open-source MMORPG server emulator
 * Copyright (©) 2019-2024 OpenTibiaBR <opentibiabr@outlook.com>
 * Repository: https://github.com/opentibiabr/canary
 * License: https://github.com/opentibiabr/canary/blob/main/LICENSE
 * Contributors: https://github.com/opentibiabr/canary/graphs/contributors
 * Website: https://docs.opentibiabr.com/
 */

#include "pch.hpp"

#include "server/network/protocol/protocolgame.hpp"

#include "creatures/players/management/ban.hpp"
#include "core.hpp"
#include "lua/creature/creatureevent.hpp"
#include "declarations.hpp"
#include "game/game.hpp"
#include "creatures/players/highscore_category.hpp"
#include "creatures/players/imbuements/imbuements.hpp"
#include "io/functions/iologindata_load_player.hpp"
#include "io/iobestiary.hpp"
#include "io/io_bosstiary.hpp"
#include "io/iologindata.hpp"
#include "io/iomarket.hpp"
#include "lua/modules/modules.hpp"
#include "creatures/monsters/monster.hpp"
#include "creatures/monsters/monsters.hpp"
#include "game/modal_window/modal_window.hpp"
#include "server/network/message/outputmessage.hpp"
#include "creatures/players/player.hpp"
#include "creatures/players/wheel/player_wheel.hpp"
#include "creatures/players/achievement/player_achievement.hpp"
#include "creatures/players/grouping/familiars.hpp"
#include "game/scheduling/dispatcher.hpp"
#include "creatures/combat/spells.hpp"
#include "utils/tools.hpp"
#include "creatures/players/management/waitlist.hpp"
#include "items/weapons/weapons.hpp"
#include "enums/object_category.hpp"
#include "enums/account_type.hpp"
#include "enums/account_group_type.hpp"
#include "enums/account_coins.hpp"

import enum_modules;
import outfit_type;
import light_info;
import game_movement;

/*
 * NOTE: This namespace is used so that we can add functions without having to declare them in the ".hpp/.hpp" file
 * Do not use functions only in the .cpp scope without having a namespace, it may conflict with functions in other files of the same name
 */

// This "getIteration" function will allow us to get the total number of iterations that run within a specific map
// Very useful to send the total amount in certain bytes in the ProtocolGame class
namespace {
	template <typename T>
	uint16_t getIterationIncreaseCount(T &map) {
		uint16_t totalIterationCount = 0;
		for ([[maybe_unused]] const auto &[first, second] : map) {
			totalIterationCount++;
		}

		return totalIterationCount;
	}

	template <typename T>
	uint16_t getVectorIterationIncreaseCount(T &vector) {
		uint16_t totalIterationCount = 0;
		for ([[maybe_unused]] const auto &vectorIteration : vector) {
			totalIterationCount++;
		}

		return totalIterationCount;
	}

	void addOutfitAndMountBytes(NetworkMessage &msg, std::shared_ptr<Item> item, const CustomAttribute* attribute, const std::string &head, const std::string &body, const std::string &legs, const std::string &feet, bool addAddon = false, bool addByte = false) {
		auto look = attribute->getAttribute<uint16_t>();
		msg.add<uint16_t>(look);
		if (look != 0) {
			const auto lookHead = item->getCustomAttribute(head);
			const auto lookBody = item->getCustomAttribute(body);
			const auto lookLegs = item->getCustomAttribute(legs);
			const auto lookFeet = item->getCustomAttribute(feet);

			msg.addByte(lookHead ? lookHead->getAttribute<uint8_t>() : 0);
			msg.addByte(lookBody ? lookBody->getAttribute<uint8_t>() : 0);
			msg.addByte(lookLegs ? lookLegs->getAttribute<uint8_t>() : 0);
			msg.addByte(lookFeet ? lookFeet->getAttribute<uint8_t>() : 0);

			if (addAddon) {
				const auto lookAddons = item->getCustomAttribute("LookAddons");
				msg.addByte(lookAddons ? lookAddons->getAttribute<uint8_t>() : 0);
			}
		} else {
			if (addByte) {
				msg.add<uint16_t>(0);
			}
		}
	}

	// Send bytes function for avoid repetitions
	void sendBosstiarySlotsBytes(NetworkMessage &msg, uint8_t bossRace, uint32_t bossKillCount, uint16_t bonusBossSlotOne, uint8_t killBonus, uint8_t isSlotOneInactive, uint32_t removePrice) {
		msg.addByte(bossRace); // Boss Race
		msg.add<uint32_t>(bossKillCount); // Kill Count
		msg.add<uint16_t>(bonusBossSlotOne); // Loot Bonus
		msg.addByte(killBonus); // Kill Bonus
		msg.addByte(bossRace); // Boss Race
		msg.add<uint32_t>(isSlotOneInactive == 1 ? 0 : removePrice); // Remove Price
		msg.addByte(isSlotOneInactive); // Inactive? (Only true if equal to Boosted Boss)
	}

	/**
	 * @brief Handles the imbuement damage for a player and adds it to the network message.
	 * @details This function checks if the player's weapon has any imbuements that provide combat-type damage.
	 * @details If such imbuements are found, the corresponding damage values and combat types are added to the network message.
	 * @details If no imbuement damage is found, default values are added to the message.
	 *
	 * @param msg The network message to which the imbuement damage should be added.
	 * @param player Pointer to the player for whom the imbuement damage should be handled.
	 */
	void handleImbuementDamage(NetworkMessage &msg, std::shared_ptr<Player> player) {
		bool imbueDmg = false;
		std::shared_ptr<Item> weapon = player->getWeapon();
		if (weapon) {
			uint8_t slots = Item::items[weapon->getID()].imbuementSlot;
			if (slots > 0) {
				for (uint8_t i = 0; i < slots; i++) {
					ImbuementInfo imbuementInfo;
					if (!weapon->getImbuementInfo(i, &imbuementInfo)) {
						continue;
					}

					if (imbuementInfo.duration > 0) {
						auto imbuement = *imbuementInfo.imbuement;
						if (imbuement.combatType != CombatType::None) {
							msg.addByte(static_cast<uint32_t>(imbuement.elementDamage));
							msg.addByte(getCipbiaElement(imbuement.combatType));
							imbueDmg = true;
							break;
						}
					}
				}
			}
		}
		if (!imbueDmg) {
			msg.addByte(0);
			msg.addByte(0);
		}
	}

	/**
	 * @brief Calculates the absorb values for different combat types based on player's equipped items.
	 *
	 * This function calculates the absorb values for each combat type based on the items equipped by the player.
	 * The calculated absorb values are stored in the provided array.
	 *
	 * @param[in] player The pointer to the player whose equipped items are considered.
	 */
	void calculateAbsorbValues(std::shared_ptr<Player> player, NetworkMessage &msg, uint8_t &combats) {
		alignas(16) uint16_t damageModifiers[combatToValue(CombatType::Count)] = { 10000, 10000, 10000, 10000, 10000, 10000, 10000, 10000, 10000, 10000, 10000, 10000, 10000, 10000 };

		for (int32_t slot = CONST_SLOT_FIRST; slot <= CONST_SLOT_LAST; ++slot) {
			if (!player->isItemAbilityEnabled(static_cast<Slots_t>(slot))) {
				continue;
			}

			std::shared_ptr<Item> item = player->getInventoryItem(static_cast<Slots_t>(slot));
			if (!item) {
				continue;
			}

			const ItemType &itemType = Item::items[item->getID()];
			if (!itemType.abilities) {
				continue;
			}

			for (uint16_t i = 0; i < combatToValue(CombatType::Count); ++i) {
				damageModifiers[i] *= (std::floor(100. - itemType.abilities->absorbPercent[i]) / 100.);
			}

			uint8_t imbuementSlots = itemType.imbuementSlot;
			if (imbuementSlots > 0) {
				for (uint8_t slotId = 0; slotId < imbuementSlots; ++slotId) {
					ImbuementInfo imbuementInfo;
					if (!item->getImbuementInfo(slotId, &imbuementInfo)) {
						continue;
					}

					if (imbuementInfo.duration == 0) {
						continue;
					}

					auto imbuement = *imbuementInfo.imbuement;
					for (const auto &combat : getAllCombatTypes()) {
						if (combat >= CombatType::AgonyDamage) {
							continue;
						}

						const auto &combatValue = combatToValue(combat);
						auto imbuementAbsorbPercent = imbuement.absorbPercent[combatValue];
						if (imbuementAbsorbPercent == 0) {
							continue;
						}

						g_logger().debug("[cyclopedia damage reduction] imbued item {}, reduced {} percent, for element {}", item->getName(), imbuementAbsorbPercent, combatTypeToName(combat));

						damageModifiers[combatValue] *= (std::floor(100. - imbuementAbsorbPercent) / 100.);
					}
				}
			}
		}

		for (const auto &combat : getAllCombatTypes()) {
			if (combat >= CombatType::AgonyDamage) {
				continue;
			}

			const auto &combatValue = combatToValue(combat);
			damageModifiers[combatValue] -= 100 * player->getAbsorbPercent(combat);
			if (g_configManager().getBoolean(TOGGLE_WHEELSYSTEM, __FUNCTION__)) {
				damageModifiers[combatValue] -= player->wheel()->getResistance(combat);
			}

			if (damageModifiers[combatValue] != 10000) {
				int16_t clientModifier = std::clamp(10000 - static_cast<int16_t>(damageModifiers[combatValue]), -10000, 10000);
				g_logger().debug("[{}] CombatType: {}, Damage Modifier: {}, Resulting Client Modifier: {}", __FUNCTION__, combat, damageModifiers[combatValue], clientModifier);
				msg.addByte(getCipbiaElement(combat));
				msg.add<int16_t>(clientModifier);
				++combats;
			}
		}
	}

	/**
	 * @brief Sends the container category to the network message.
	 *
	 * @note The default value is "all", which is the first enum (0). The message must always start with "All".
	 *
	 * @details for example of enum see the ContainerCategory_t
	 *
	 * @param msg The network message to send the category to.
	 */
	template <typename T>
	void sendContainerCategory(NetworkMessage &msg, const std::vector<T> &categories = {}, uint8_t categoryType = 0) {
		msg.addByte(categoryType);
		g_logger().debug("Sendding category type '{}', categories total size '{}'", categoryType, categories.size());
		msg.addByte(categories.size());
		for (auto value : categories) {
			if (value == T::All) {
				continue;
			}

			g_logger().debug("Sendding category number '{}', category name '{}'", static_cast<uint8_t>(value), magic_enum::enum_name(value).data());
			msg.addByte(static_cast<uint8_t>(value));
			msg.addString(toStartCaseWithSpace(magic_enum::enum_name(value).data()), "void sendContainerCategory - toStartCaseWithSpace(magic_enum::enum_name(value).data())");
		}
	}
} // namespace

ProtocolGame::ProtocolGame(Connection_ptr initConnection) :
	Protocol(initConnection) {
	version = CLIENT_VERSION;
}

void ProtocolGame::AddItem(NetworkMessage &msg, uint16_t id, uint8_t count, uint8_t tier) {
	const ItemType &it = Item::items[id];

	msg.add<uint16_t>(it.id);

	if (oldProtocol) {
		msg.addByte(0xFF);
	}

	if (it.stackable) {
		msg.addByte(count);
	}

	if (it.isSplash() || it.isFluidContainer()) {
		msg.addByte(count);
	}

	if (oldProtocol) {
		if (it.animationType == ANIMATION_RANDOM) {
			msg.addByte(0xFE);
		} else if (it.animationType == ANIMATION_DESYNC) {
			msg.addByte(0xFF);
		}

		return;
	}

	if (it.isContainer()) {
		msg.addByte(0x00);
	}

	if (it.isPodium) {
		msg.add<uint16_t>(0);
		msg.add<uint16_t>(0);
		msg.add<uint16_t>(0);

		msg.addByte(2);
		msg.addByte(0x01);
	}

	if (it.upgradeClassification > 0) {
		msg.addByte(tier);
	}

	if (it.expire || it.expireStop || it.clockExpire) {
		msg.add<uint32_t>(it.decayTime);
		msg.addByte(0x01); // Brand-new
	}

	if (it.wearOut) {
		msg.add<uint32_t>(it.charges);
		msg.addByte(0x01); // Brand-new
	}

	if (it.isWrapKit && !oldProtocol) {
		msg.add<uint16_t>(0x00);
	}
}

void ProtocolGame::AddItem(NetworkMessage &msg, std::shared_ptr<Item> item) {
	if (!item) {
		return;
	}

	const ItemType &it = Item::items[item->getID()];

	msg.add<uint16_t>(it.id);

	if (oldProtocol) {
		msg.addByte(0xFF);
	}

	if (it.stackable) {
		msg.addByte(static_cast<uint8_t>(std::min<uint16_t>(std::numeric_limits<uint8_t>::max(), item->getItemCount())));
	}

	if (it.isSplash() || it.isFluidContainer()) {
		msg.addByte(item->getAttribute<uint8_t>(ItemAttribute_t::FLUIDTYPE));
	}

	if (oldProtocol) {
		if (it.animationType == ANIMATION_RANDOM) {
			msg.addByte(0xFE);
		} else if (it.animationType == ANIMATION_DESYNC) {
			msg.addByte(0xFF);
		}

		return;
	}

	if (it.isContainer()) {
		uint8_t containerType = 0;

		std::shared_ptr<Container> container = item->getContainer();
		if (container && containerType == 0 && container->getHoldingPlayer() == player) {
			uint32_t lootFlags = 0;
			uint32_t obtainFlags = 0;
			for (auto [category, containerMap] : player->m_managedContainers) {
				if (!isValidObjectCategory(category)) {
					continue;
				}
				if (containerMap.first == container) {
					lootFlags |= 1 << category;
				}
				if (containerMap.second == container) {
					obtainFlags |= 1 << category;
				}
			}

			if (lootFlags != 0 || obtainFlags != 0) {
				containerType = 9;
				msg.addByte(containerType);
				msg.add<uint32_t>(lootFlags);
				msg.add<uint32_t>(obtainFlags);
			}
		}

		// Quiver ammo count
		if (container && containerType == 0 && item->isQuiver() && player->getThing(CONST_SLOT_RIGHT) == item) {
			uint16_t ammoTotal = 0;
			for (std::shared_ptr<Item> listItem : container->getItemList()) {
				if (player->getLevel() >= Item::items[listItem->getID()].minReqLevel) {
					ammoTotal += listItem->getItemCount();
				}
			}
			containerType = 2;
			msg.addByte(containerType);
			msg.add<uint32_t>(ammoTotal);
		}

		if (containerType == 0) {
			msg.addByte(0x00);
		}
	}

	if (it.isPodium) {
		const auto podiumVisible = item->getCustomAttribute("PodiumVisible");
		const auto lookType = item->getCustomAttribute("LookType");
		const auto lookTypeAttribute = item->getCustomAttribute("LookTypeEx");
		const auto lookMount = item->getCustomAttribute("LookMount");
		const auto lookDirection = item->getCustomAttribute("LookDirection");

		if (lookType && lookType->getAttribute<uint16_t>() != 0) {
			addOutfitAndMountBytes(msg, item, lookType, "LookHead", "LookBody", "LookLegs", "LookFeet", true);
		} else if (lookTypeAttribute) {
			auto lookTypeEx = lookTypeAttribute->getAttribute<uint16_t>();
			// "Tantugly's Head" boss have to send other looktype to the podium
			if (lookTypeEx == 35105) {
				lookTypeEx = 39003;
			}
			msg.add<uint16_t>(0);
			msg.add<uint16_t>(lookTypeEx);
		} else {
			msg.add<uint16_t>(0);
			msg.add<uint16_t>(0);
		}

		if (lookMount) {
			addOutfitAndMountBytes(msg, item, lookMount, "LookMountHead", "LookMountBody", "LookMountLegs", "LookMountFeet");
		} else {
			msg.add<uint16_t>(0);
		}

		msg.addByte(lookDirection ? lookDirection->getAttribute<uint8_t>() : 2);
		msg.addByte(podiumVisible ? podiumVisible->getAttribute<uint8_t>() : 0x01);
	}

	if (item->getClassification() > 0) {
		msg.addByte(item->getTier());
	}

	// Timer
	if (it.expire || it.expireStop || it.clockExpire) {
		if (item->hasAttribute(ItemAttribute_t::DURATION)) {
			msg.add<uint32_t>(item->getDuration() / 1000);
			msg.addByte((item->getDuration() / 1000) == it.decayTime ? 0x01 : 0x00); // Brand-new
		} else {
			msg.add<uint32_t>(it.decayTime);
			msg.addByte(0x01); // Brand-new
		}
	}

	// Charge
	if (it.wearOut) {
		if (item->getSubType() == 0) {
			msg.add<uint32_t>(it.charges);
			msg.addByte(0x01); // Brand-new
		} else {
			msg.add<uint32_t>(static_cast<uint32_t>(item->getSubType()));
			msg.addByte(item->getSubType() == it.charges ? 0x01 : 0x00); // Brand-new
		}
	}

	if (it.isWrapKit && !oldProtocol) {
		uint16_t unWrapId = item->getCustomAttribute("unWrapId") ? static_cast<uint16_t>(item->getCustomAttribute("unWrapId")->getInteger()) : 0;
		if (unWrapId != 0) {
			msg.add<uint16_t>(unWrapId);
		} else {
			msg.add<uint16_t>(0x00);
		}
	}
}

void ProtocolGame::release() {
	// dispatcher thread
	if (player && player->client == shared_from_this()) {
		player->client.reset();
		player = nullptr;
	}

	OutputMessagePool::getInstance().removeProtocolFromAutosend(shared_from_this());
	Protocol::release();
}

void ProtocolGame::login(const std::string &name, uint32_t accountId, OperatingSystem_t operatingSystem) {
	// OTCV8 features
	if (otclientV8 > 0) {
		sendFeatures();
	}

	// Extended opcodes
	if (operatingSystem >= CLIENTOS_OTCLIENT_LINUX) {
		NetworkMessage opcodeMessage;
		opcodeMessage.addByte(0x32);
		opcodeMessage.addByte(0x00);
		opcodeMessage.add<uint16_t>(0x00);
		writeToOutputBuffer(opcodeMessage);
	}

	g_logger().debug("Player logging in in version '{}' and oldProtocol '{}'", getVersion(), oldProtocol);

	// dispatcher thread
	std::shared_ptr<Player> foundPlayer = g_game().getPlayerUniqueLogin(name);
	if (!foundPlayer) {
		player = std::make_shared<Player>(getThis());
		player->setName(name);
		g_game().addPlayerUniqueLogin(player);

		player->setID();

		if (!IOLoginDataLoad::preLoadPlayer(player, name)) {
			g_game().removePlayerUniqueLogin(player);
			disconnectClient("Your character could not be loaded.");
			return;
		}

		if (IOBan::isPlayerNamelocked(player->getGUID())) {
			g_game().removePlayerUniqueLogin(player);
			disconnectClient("Your character has been namelocked.");
			return;
		}

		if (g_game().getGameState() == GAME_STATE_CLOSING && !player->hasFlag(PlayerFlags_t::CanAlwaysLogin)) {
			g_game().removePlayerUniqueLogin(player);
			disconnectClient("The game is just going down.\nPlease try again later.");
			return;
		}

		if (g_game().getGameState() == GAME_STATE_CLOSED && !player->hasFlag(PlayerFlags_t::CanAlwaysLogin)) {
			g_game().removePlayerUniqueLogin(player);
			auto maintainMessage = g_configManager().getString(MAINTAIN_MODE_MESSAGE, __FUNCTION__);
			if (!maintainMessage.empty()) {
				disconnectClient(maintainMessage);
			} else {
				disconnectClient("Server is currently closed.\nPlease try again later.");
			}
			return;
		}

		if (g_configManager().getBoolean(ONLY_PREMIUM_ACCOUNT, __FUNCTION__) && !player->isPremium() && (player->getGroup()->id < GROUP_TYPE_GAMEMASTER || player->getAccountType() < ACCOUNT_TYPE_GAMEMASTER)) {
			g_game().removePlayerUniqueLogin(player);
			disconnectClient("Your premium time for this account is out.\n\nTo play please buy additional premium time from our website");
			return;
		}

		auto onlineCount = g_game().getPlayersByAccount(player->getAccount()).size();
		auto maxOnline = g_configManager().getNumber(MAX_PLAYERS_PER_ACCOUNT, __FUNCTION__);
		if (player->getAccountType() < ACCOUNT_TYPE_GAMEMASTER && onlineCount >= maxOnline) {
			g_game().removePlayerUniqueLogin(player);
			disconnectClient(fmt::format("You may only login with {} character{}\nof your account at the same time.", maxOnline, maxOnline > 1 ? "s" : ""));
			return;
		}

		if (!player->hasFlag(PlayerFlags_t::CannotBeBanned)) {
			BanInfo banInfo;
			if (IOBan::isAccountBanned(accountId, banInfo)) {
				if (banInfo.reason.empty()) {
					banInfo.reason = "(none)";
				}

				std::ostringstream ss;
				if (banInfo.expiresAt > 0) {
					ss << "Your account has been banned until " << formatDateShort(banInfo.expiresAt) << " by " << banInfo.bannedBy << ".\n\nReason specified:\n"
					   << banInfo.reason;
				} else {
					ss << "Your account has been permanently banned by " << banInfo.bannedBy << ".\n\nReason specified:\n"
					   << banInfo.reason;
				}
				g_game().removePlayerUniqueLogin(player);
				disconnectClient(ss.str());
				return;
			}
		}

		WaitingList &waitingList = WaitingList::getInstance();
		if (!waitingList.clientLogin(player)) {
			auto currentSlot = static_cast<uint32_t>(waitingList.getClientSlot(player));
			auto retryTime = static_cast<uint32_t>(WaitingList::getTime(currentSlot));
			std::ostringstream ss;

			ss << "Too many players online.\nYou are at place "
			   << currentSlot << " on the waiting list.";

			auto output = OutputMessagePool::getOutputMessage();
			output->addByte(0x16);
			output->addString(ss.str(), "ProtocolGame::login - ss.str()");
			output->addByte(retryTime);
			send(output);
			disconnect();
			g_game().removePlayerUniqueLogin(player);
			return;
		}

		if (!IOLoginData::loadPlayerById(player, player->getGUID(), false)) {
			g_game().removePlayerUniqueLogin(player);
			disconnectClient("Your character could not be loaded.");
			g_logger().warn("Player {} could not be loaded", player->getName());
			return;
		}

		player->setOperatingSystem(operatingSystem);

		const auto tile = g_game().map.getOrCreateTile(player->getLoginPosition());
		// moving from a pz tile to a non-pz tile
		if (maxOnline > 1 && player->getAccountType() < ACCOUNT_TYPE_GAMEMASTER && !tile->hasFlag(TILESTATE_PROTECTIONZONE)) {
			auto maxOutsizePZ = g_configManager().getNumber(MAX_PLAYERS_OUTSIDE_PZ_PER_ACCOUNT, __FUNCTION__);
			auto accountPlayers = g_game().getPlayersByAccount(player->getAccount());
			int countOutsizePZ = 0;
			for (const auto &accountPlayer : accountPlayers) {
				if (accountPlayer != player && accountPlayer->getTile() && !accountPlayer->getTile()->hasFlag(TILESTATE_PROTECTIONZONE)) {
					++countOutsizePZ;
				}
			}
			if (countOutsizePZ >= maxOutsizePZ) {
				g_game().removePlayerUniqueLogin(player);
				disconnectClient(fmt::format("You can only have {} character{} from your account outside of a protection zone.", maxOutsizePZ == 1 ? "one" : std::to_string(maxOutsizePZ), maxOutsizePZ > 1 ? "s" : ""));
				return;
			}
		}

		if (!g_game().placeCreature(player, player->getLoginPosition()) && !g_game().placeCreature(player, player->getTemplePosition(), false, true)) {
			g_game().removePlayerUniqueLogin(player);
			disconnectClient("Temple position is wrong. Please, contact the administrator.");
			g_logger().warn("Player {} temple position is wrong", player->getName());
			return;
		}

		player->lastIP = player->getIP();
		player->lastLoginSaved = std::max<time_t>(time(nullptr), player->lastLoginSaved + 1);
		acceptPackets = true;
	} else {
		if (eventConnect != 0 || !g_configManager().getBoolean(REPLACE_KICK_ON_LOGIN, __FUNCTION__)) {
			// Already trying to connect
			disconnectClient("You are already logged in.");
			return;
		}

		if (foundPlayer->client) {
			foundPlayer->disconnect();
			foundPlayer->isConnecting = true;

			eventConnect = g_dispatcher().scheduleEvent(
				1000,
				[self = getThis(), playerName = foundPlayer->getName(), operatingSystem] { self->connect(playerName, operatingSystem); }, "ProtocolGame::connect"
			);
		} else {
			connect(foundPlayer->getName(), operatingSystem);
		}
	}
	OutputMessagePool::getInstance().addProtocolToAutosend(shared_from_this());
	sendBosstiaryCooldownTimer();
}

void ProtocolGame::connect(const std::string &playerName, OperatingSystem_t operatingSystem) {
	eventConnect = 0;

	std::shared_ptr<Player> foundPlayer = g_game().getPlayerUniqueLogin(playerName);
	if (!foundPlayer) {
		disconnectClient("You are already logged in.");
		return;
	}

	if (isConnectionExpired()) {
		// ProtocolGame::release() has been called at this point and the Connection object
		// no longer exists, so we return to prevent leakage of the Player.
		return;
	}

	player = foundPlayer;
	g_game().addPlayerUniqueLogin(player);

	g_chat().removeUserFromAllChannels(player);
	player->clearModalWindows();
	player->setOperatingSystem(operatingSystem);
	player->isConnecting = false;

	player->client = getThis();
	player->openPlayerContainers();
	sendAddCreature(player, player->getPosition(), 0, true);
	player->lastIP = player->getIP();
	player->lastLoginSaved = std::max<time_t>(time(nullptr), player->lastLoginSaved + 1);
	player->resetIdleTime();
	acceptPackets = true;
}

void ProtocolGame::logout(bool displayEffect, bool forced) {
	if (!player) {
		return;
	}

	bool removePlayer = !player->isRemoved() && !forced;
	auto tile = player->getTile();
	if (removePlayer && !player->isAccessPlayer()) {
		if (tile && tile->hasFlag(TILESTATE_NOLOGOUT)) {
			player->sendCancelMessage(RETURNVALUE_YOUCANNOTLOGOUTHERE);
			return;
		}

		if (tile && !tile->hasFlag(TILESTATE_PROTECTIONZONE) && player->hasCondition(ConditionType::InFight)) {
			player->sendCancelMessage(RETURNVALUE_YOUMAYNOTLOGOUTDURINGAFIGHT);
			return;
		}
	}

	if (removePlayer && !g_creatureEvents().playerLogout(player)) {
		return;
	}

	displayEffect = displayEffect && !player->isRemoved() && player->getHealth() > 0 && !player->isInGhostMode();
	if (displayEffect) {
		g_game().addMagicEffect(player->getPosition(), CONST_ME_POFF);
	}

	sendSessionEndInformation(forced ? SESSION_END_FORCECLOSE : SESSION_END_LOGOUT);

	g_game().removeCreature(player, true);
}

void ProtocolGame::onRecvFirstMessage(NetworkMessage &msg) {
	if (g_game().getGameState() == GAME_STATE_SHUTDOWN) {
		disconnect();
		return;
	}

	OperatingSystem_t operatingSystem = static_cast<OperatingSystem_t>(msg.get<uint16_t>());
	version = msg.get<uint16_t>(); // Protocol version

	// Old protocol support
	oldProtocol = g_configManager().getBoolean(OLD_PROTOCOL, __FUNCTION__) && version <= 1100;

	if (oldProtocol) {
		setChecksumMethod(CHECKSUM_METHOD_ADLER32);
	} else if (operatingSystem <= CLIENTOS_OTCLIENT_MAC) {
		setChecksumMethod(CHECKSUM_METHOD_SEQUENCE);
	}

	clientVersion = static_cast<int32_t>(msg.get<uint32_t>());

	if (!oldProtocol) {
		msg.getString(); // Client version (String)
	}

	msg.skipBytes(3); // U16 dat revision, U8 game preview state

	if (!Protocol::RSA_decrypt(msg)) {
		g_logger().warn("[ProtocolGame::onRecvFirstMessage] - RSA Decrypt Failed");
		disconnect();
		return;
	}

	std::array<uint32_t, 4> key = { msg.get<uint32_t>(), msg.get<uint32_t>(), msg.get<uint32_t>(), msg.get<uint32_t>() };
	enableXTEAEncryption();
	setXTEAKey(key.data());

	msg.skipBytes(1); // gamemaster flag

	std::string authType = g_configManager().getString(AUTH_TYPE, __FUNCTION__);
	std::ostringstream ss;
	std::string sessionKey = msg.getString();
	std::string accountDescriptor = sessionKey;
	std::string password = "";

	if (authType != "session") {
		size_t pos = sessionKey.find('\n');
		if (pos == std::string::npos) {
			ss << "You must enter your " << (oldProtocol ? "username" : "email") << ".";
			disconnectClient(ss.str());
			return;
		}
		accountDescriptor = sessionKey.substr(0, pos);
		if (accountDescriptor.empty()) {
			ss.str(std::string());
			ss << "You must enter your " << (oldProtocol ? "username" : "email") << ".";
			disconnectClient(ss.str());
			return;
		}
		password = sessionKey.substr(pos + 1);
	}

	if (!oldProtocol && operatingSystem == CLIENTOS_NEW_LINUX) {
		// TODO: check what new info for linux is send
		msg.getString();
		msg.getString();
	}

	std::string characterName = msg.getString();

	std::shared_ptr<Player> foundPlayer = g_game().getPlayerUniqueLogin(characterName);
	if (foundPlayer && foundPlayer->client) {
		if (foundPlayer->getProtocolVersion() != getVersion() && foundPlayer->isOldProtocol() != oldProtocol) {
			disconnectClient(fmt::format("You are already logged in using protocol '{}'. Please log out from the other session to connect here.", foundPlayer->getProtocolVersion()));
			return;
		}

		foundPlayer->client->disconnectClient("You are already connected through another client. Please use only one client at a time!");
	}

	uint32_t timeStamp = msg.get<uint32_t>();
	uint8_t randNumber = msg.getByte();
	if (challengeTimestamp != timeStamp || challengeRandom != randNumber) {
		disconnect();
		return;
	}

	// OTCv8 version detection
	uint16_t otcV8StringLength = msg.get<uint16_t>();
	if (otcV8StringLength == 5 && msg.getString(5) == "OTCv8") {
		otclientV8 = msg.get<uint16_t>(); // 253, 260, 261, ...
	}

	if (!oldProtocol && clientVersion != CLIENT_VERSION) {
		ss.str(std::string());
		ss << "Only clients with protocol " << CLIENT_VERSION_UPPER << "." << CLIENT_VERSION_LOWER;
		if (g_configManager().getBoolean(OLD_PROTOCOL, __FUNCTION__)) {
			ss << " or 11.00";
		}
		ss << " allowed!";
		disconnectClient(ss.str());
		return;
	}

	if (g_game().getGameState() == GAME_STATE_STARTUP) {
		disconnectClient("Gameworld is starting up. Please wait.");
		return;
	}

	if (g_game().getGameState() == GAME_STATE_MAINTAIN) {
		disconnectClient("Gameworld is under maintenance. Please re-connect in a while.");
		return;
	}

	BanInfo banInfo;
	if (IOBan::isIpBanned(getIP(), banInfo)) {
		if (banInfo.reason.empty()) {
			banInfo.reason = "(none)";
		}

		ss.str(std::string());
		ss << "Your IP has been banned until " << formatDateShort(banInfo.expiresAt) << " by " << banInfo.bannedBy << ".\n\nReason specified:\n"
		   << banInfo.reason;
		disconnectClient(ss.str());
		return;
	}

	uint32_t accountId;
	if (!IOLoginData::gameWorldAuthentication(accountDescriptor, password, characterName, accountId, oldProtocol)) {
		ss.str(std::string());
		if (authType == "session") {
			ss << "Your session has expired. Please log in again.";
		} else { // authType == "password"
			ss << "Your " << (oldProtocol ? "username" : "email") << " or password is not correct.";
		}

		auto output = OutputMessagePool::getOutputMessage();
		output->addByte(0x14);
		output->addString(ss.str(), "ProtocolGame::onRecvFirstMessage - ss.str()");
		send(output);
		g_dispatcher().scheduleEvent(
			1000, [self = getThis()] { self->disconnect(); }, "ProtocolGame::disconnect"
		);
		return;
	}

	g_dispatcher().addEvent([self = getThis(), characterName, accountId, operatingSystem] { self->login(characterName, accountId, operatingSystem); }, "ProtocolGame::login");
}

void ProtocolGame::onConnect() {
	auto output = OutputMessagePool::getOutputMessage();
	static std::random_device rd;
	static std::ranlux24 generator(rd());
	static std::uniform_int_distribution<uint16_t> randNumber(0x00, 0xFF);

	// Skip checksum
	output->skipBytes(sizeof(uint32_t));

	// Packet length & type
	output->add<uint16_t>(0x0006);
	output->addByte(0x1F);

	// Add timestamp & random number
	challengeTimestamp = static_cast<uint32_t>(time(nullptr));
	output->add<uint32_t>(challengeTimestamp);

	challengeRandom = randNumber(generator);
	output->addByte(challengeRandom);

	// Go back and write checksum
	output->skipBytes(-12);
	// To support 11.10-, not have problems with 11.11+
	output->add<uint32_t>(adlerChecksum(output->getOutputBuffer() + sizeof(uint32_t), 8));

	send(std::move(output));
}

void ProtocolGame::disconnectClient(const std::string &message) const {
	auto output = OutputMessagePool::getOutputMessage();
	output->addByte(0x14);
	output->addString(message, "ProtocolGame::disconnectClient - message");
	send(output);
	disconnect();
}

void ProtocolGame::writeToOutputBuffer(const NetworkMessage &msg) {
	auto out = getOutputBuffer(msg.getLength());
	out->append(msg);
}

void ProtocolGame::parsePacket(NetworkMessage &msg) {
	if (!acceptPackets || g_game().getGameState() == GAME_STATE_SHUTDOWN || msg.getLength() <= 0) {
		return;
	}

	uint8_t recvbyte = msg.getByte();

	if (!player || player->isRemoved()) {
		if (recvbyte == 0x0F) {
			disconnect();
		}
		return;
	}

	if (player->isDead() || player->getHealth() <= 0) {
		// Check player activity on death screen
		if (m_playerDeathTime == 0) {
			g_game().playerCheckActivity(player->getName(), 1000);
			m_playerDeathTime++;
		}

		parsePacketDead(recvbyte);
		return;
	}

	// Modules system
	if (player && recvbyte != 0xD3) {
		g_modules().executeOnRecvbyte(player->getID(), msg, recvbyte);
	}

	parsePacketFromDispatcher(msg, recvbyte);
}

void ProtocolGame::parsePacketDead(uint8_t recvbyte) {
	if (recvbyte == 0x14) {
		// Remove player from game if click "ok" using otcv8
		if (player && otclientV8 > 0) {
			g_game().removePlayerUniqueLogin(player->getName());
		}
		disconnect();
		IOLoginData::updateOnlineStatus(player->getGUID(), false);
		return;
	}

	if (recvbyte == 0x0F) {
		if (!player) {
			return;
		}

		g_dispatcher().scheduleEvent(
			100, [self = getThis()] { self->sendPing(); }, "ProtocolGame::sendPing"
		);

		if (!player->spawn()) {
			disconnect();
			g_game().removeCreature(player, true);
			return;
		}

		sendAddCreature(player, player->getPosition(), 0, false);
		addBless();
		resetPlayerDeathTime();
		return;
	}

	if (recvbyte == 0x1D) {
		// keep the connection alive
		g_dispatcher().scheduleEvent(
			100, [self = getThis()] { self->sendPingBack(); }, "ProtocolGame::sendPingBack"
		);
		return;
	}
}

void ProtocolGame::addBless() {
	if (!player) {
		return;
	}
	player->checkAndShowBlessingMessage();
}

void ProtocolGame::parsePacketFromDispatcher(NetworkMessage msg, uint8_t recvbyte) {
	if (!acceptPackets || g_game().getGameState() == GAME_STATE_SHUTDOWN) {
		return;
	}

	if (!player || player->isRemoved() || player->getHealth() <= 0) {
		return;
	}

	switch (recvbyte) {
		case 0x14:
			logout(true, false);
			break;
		case 0x1D:
			g_game().playerReceivePingBack(player->getID());
			break;
		case 0x1E:
			g_game().playerReceivePing(player->getID());
			break;
		case 0x2a:
			parseCyclopediaMonsterTracker(msg);
			break;
		case 0x2B:
			parsePartyAnalyzerAction(msg);
			break;
		case 0x2c:
			parseLeaderFinderWindow(msg);
			break;
		case 0x2d:
			parseMemberFinderWindow(msg);
			break;
		case 0x28:
			parseStashWithdraw(msg);
			break;
		case 0x29:
			parseRetrieveDepotSearch(msg);
			break;
		case 0x32:
			parseExtendedOpcode(msg);
			break; // otclient extended opcode
		case 0x60:
			parseInventoryImbuements(msg);
			break;
		case 0x61:
			parseOpenWheel(msg);
			break;
		case 0x62:
			parseSaveWheel(msg);
			break;
		case 0x64:
			parseAutoWalk(msg);
			break;
		case 0x65:
<<<<<<< HEAD
			addGameTask(&Game::playerMove, player->getID(), Direction::North);
			break;
		case 0x66:
			addGameTask(&Game::playerMove, player->getID(), Direction::East);
			break;
		case 0x67:
			addGameTask(&Game::playerMove, player->getID(), Direction::South);
			break;
		case 0x68:
			addGameTask(&Game::playerMove, player->getID(), Direction::West);
=======
			g_game().playerMove(player->getID(), DIRECTION_NORTH);
			break;
		case 0x66:
			g_game().playerMove(player->getID(), DIRECTION_EAST);
			break;
		case 0x67:
			g_game().playerMove(player->getID(), DIRECTION_SOUTH);
			break;
		case 0x68:
			g_game().playerMove(player->getID(), DIRECTION_WEST);
>>>>>>> 955fddea
			break;
		case 0x69:
			g_game().playerStopAutoWalk(player->getID());
			break;
		case 0x6A:
<<<<<<< HEAD
			addGameTask(&Game::playerMove, player->getID(), Direction::NorthEast);
			break;
		case 0x6B:
			addGameTask(&Game::playerMove, player->getID(), Direction::SouthEast);
			break;
		case 0x6C:
			addGameTask(&Game::playerMove, player->getID(), Direction::SouthWest);
			break;
		case 0x6D:
			addGameTask(&Game::playerMove, player->getID(), Direction::NorthWest);
			break;
		case 0x6F:
			addGameTaskTimed(DISPATCHER_TASK_EXPIRATION, "Game::playerTurn", &Game::playerTurn, player->getID(), Direction::North);
			break;
		case 0x70:
			addGameTaskTimed(DISPATCHER_TASK_EXPIRATION, "Game::playerTurn", &Game::playerTurn, player->getID(), Direction::East);
			break;
		case 0x71:
			addGameTaskTimed(DISPATCHER_TASK_EXPIRATION, "Game::playerTurn", &Game::playerTurn, player->getID(), Direction::South);
			break;
		case 0x72:
			addGameTaskTimed(DISPATCHER_TASK_EXPIRATION, "Game::playerTurn", &Game::playerTurn, player->getID(), Direction::West);
=======
			g_game().playerMove(player->getID(), DIRECTION_NORTHEAST);
			break;
		case 0x6B:
			g_game().playerMove(player->getID(), DIRECTION_SOUTHEAST);
			break;
		case 0x6C:
			g_game().playerMove(player->getID(), DIRECTION_SOUTHWEST);
			break;
		case 0x6D:
			g_game().playerMove(player->getID(), DIRECTION_NORTHWEST);
			break;
		case 0x6F:
			g_game().playerTurn(player->getID(), DIRECTION_NORTH);
			break;
		case 0x70:
			g_game().playerTurn(player->getID(), DIRECTION_EAST);
			break;
		case 0x71:
			g_game().playerTurn(player->getID(), DIRECTION_SOUTH);
			break;
		case 0x72:
			g_game().playerTurn(player->getID(), DIRECTION_WEST);
>>>>>>> 955fddea
			break;
		case 0x73:
			parseTeleport(msg);
			break;
		case 0x77:
			parseHotkeyEquip(msg);
			break;
		case 0x78:
			parseThrow(msg);
			break;
		case 0x79:
			parseLookInShop(msg);
			break;
		case 0x7A:
			parsePlayerBuyOnShop(msg);
			break;
		case 0x7B:
			parsePlayerSellOnShop(msg);
			break;
		case 0x7C:
			g_game().playerCloseShop(player->getID());
			break;
		case 0x7D:
			parseRequestTrade(msg);
			break;
		case 0x7E:
			parseLookInTrade(msg);
			break;
		case 0x7F:
			g_game().playerAcceptTrade(player->getID());
			break;
		case 0x80:
			g_game().playerCloseTrade(player->getID());
			break;
		case 0x82:
			parseUseItem(msg);
			break;
		case 0x83:
			parseUseItemEx(msg);
			break;
		case 0x84:
			parseUseWithCreature(msg);
			break;
		case 0x85:
			parseRotateItem(msg);
			break;
		case 0x86:
			parseConfigureShowOffSocket(msg);
			break;
		case 0x87:
			parseCloseContainer(msg);
			break;
		case 0x88:
			parseUpArrowContainer(msg);
			break;
		case 0x89:
			parseTextWindow(msg);
			break;
		case 0x8A:
			parseHouseWindow(msg);
			break;
		case 0x8B:
			parseWrapableItem(msg);
			break;
		case 0x8C:
			parseLookAt(msg);
			break;
		case 0x8D:
			parseLookInBattleList(msg);
			break;
		case 0x8E: /* join aggression */
			break;
		case 0x8F:
			parseQuickLoot(msg);
			break;
		case 0x90:
			parseLootContainer(msg);
			break;
		case 0x91:
			parseQuickLootBlackWhitelist(msg);
			break;
		case 0x92:
			parseOpenDepotSearch();
			break;
		case 0x93:
			parseCloseDepotSearch();
			break;
		case 0x94:
			parseDepotSearchItemRequest(msg);
			break;
		case 0x95:
			parseOpenParentContainer(msg);
			break;
		case 0x96:
			parseSay(msg);
			break;
		case 0x97:
			g_game().playerRequestChannels(player->getID());
			break;
		case 0x98:
			parseOpenChannel(msg);
			break;
		case 0x99:
			parseCloseChannel(msg);
			break;
		case 0x9A:
			parseOpenPrivateChannel(msg);
			break;
		case 0x9E:
			g_game().playerCloseNpcChannel(player->getID());
			break;
		case 0x9F:
			parseSetMonsterPodium(msg);
			break;
		case 0xA0:
			parseFightModes(msg);
			break;
		case 0xA1:
			parseAttack(msg);
			break;
		case 0xA2:
			parseFollow(msg);
			break;
		case 0xA3:
			parseInviteToParty(msg);
			break;
		case 0xA4:
			parseJoinParty(msg);
			break;
		case 0xA5:
			parseRevokePartyInvite(msg);
			break;
		case 0xA6:
			parsePassPartyLeadership(msg);
			break;
		case 0xA7:
			g_game().playerLeaveParty(player->getID());
			break;
		case 0xA8:
			parseEnableSharedPartyExperience(msg);
			break;
		case 0xAA:
			g_game().playerCreatePrivateChannel(player->getID());
			break;
		case 0xAB:
			parseChannelInvite(msg);
			break;
		case 0xAC:
			parseChannelExclude(msg);
			break;
		case 0xAE:
			parseSendBosstiary();
			break;
		case 0xAF:
			parseSendBosstiarySlots();
			break;
		case 0xB0:
			parseBosstiarySlot(msg);
			break;
		case 0xB1:
			parseHighscores(msg);
			break;
		case 0xBA:
			parseTaskHuntingAction(msg);
			break;
		case 0xBE:
			g_game().playerCancelAttackAndFollow(player->getID());
			break;
		case 0xBF:
			parseForgeEnter(msg);
			break;
		case 0xC0:
			parseForgeBrowseHistory(msg);
			break;
		case 0xC9: /* update tile */
			break;
		case 0xCA:
			parseUpdateContainer(msg);
			break;
		case 0xCB:
			parseBrowseField(msg);
			break;
		case 0xCC:
			parseSeekInContainer(msg);
			break;
		case 0xCD:
			parseInspectionObject(msg);
			break;
		case 0xD2:
			g_game().playerRequestOutfit(player->getID());
			break;
		case 0xD3:
			parseSetOutfit(msg);
			break;
		case 0xD4:
			parseToggleMount(msg);
			break;
		case 0xD5:
			parseApplyImbuement(msg);
			break;
		case 0xD6:
			parseClearImbuement(msg);
			break;
		case 0xD7:
			parseCloseImbuementWindow(msg);
			break;
		case 0xDC:
			parseAddVip(msg);
			break;
		case 0xDD:
			parseRemoveVip(msg);
			break;
		case 0xDE:
			parseEditVip(msg);
			break;
		case 0xE1:
			parseBestiarysendRaces();
			break;
		case 0xE2:
			parseBestiarysendCreatures(msg);
			break;
		case 0xE3:
			parseBestiarysendMonsterData(msg);
			break;
		case 0xE4:
			parseSendBuyCharmRune(msg);
			break;
		case 0xE5:
			parseCyclopediaCharacterInfo(msg);
			break;
		case 0xE6:
			parseBugReport(msg);
			break;
		case 0xE7:
			parseWheelGemAction(msg);
			break;
		case 0xE8:
			parseDebugAssert(msg);
			break;
		case 0xEB:
			parsePreyAction(msg);
			break;
		case 0xED:
			parseSendResourceBalance();
			break;
		case 0xEE:
			parseGreet(msg);
			break;
		// Premium coins transfer
		// case 0xEF: parseCoinTransfer(msg); break;
		case 0xF0:
			g_game().playerShowQuestLog(player->getID());
			break;
		case 0xF1:
			parseQuestLine(msg);
			break;
		// case 0xF2: parseRuleViolationReport(msg); break;
		case 0xF3: /* get object info */
			break;
		case 0xF4:
			parseMarketLeave();
			break;
		case 0xF5:
			parseMarketBrowse(msg);
			break;
		case 0xF6:
			parseMarketCreateOffer(msg);
			break;
		case 0xF7:
			parseMarketCancelOffer(msg);
			break;
		case 0xF8:
			parseMarketAcceptOffer(msg);
			break;
		case 0xF9:
			parseModalWindowAnswer(msg);
			break;
		case 0xFF:
			parseRewardChestCollect(msg);
			break;
			// case 0xFA: parseStoreOpen(msg); break;
			// case 0xFB: parseStoreRequestOffers(msg); break;
			// case 0xFC: parseStoreBuyOffer(msg) break;
			// case 0xFD: parseStoreOpenTransactionHistory(msg); break;
			// case 0xFE: parseStoreRequestTransactionHistory(msg); break;

			// case 0xDF, 0xE0, 0xE1, 0xFB, 0xFC, 0xFD, 0xFE Premium Shop.

		default:
			std::string hexString = fmt::format("0x{:02x}", recvbyte);
			g_logger().debug("Player '{}' sent unknown packet header: hex[{}], decimal[{}]", player->getName(), asUpperCaseString(hexString), recvbyte);
			break;
	}
}

void ProtocolGame::parseHotkeyEquip(NetworkMessage &msg) {
	if (!player) {
		return;
	}

	uint16_t itemId = msg.get<uint16_t>();
	uint8_t tier = msg.get<uint8_t>();
	g_game().playerEquipItem(player->getID(), itemId, Item::items[itemId].upgradeClassification > 0, tier);
}

void ProtocolGame::GetTileDescription(std::shared_ptr<Tile> tile, NetworkMessage &msg) {
	if (oldProtocol) {
		msg.add<uint16_t>(0x00); // Env effects
	}

	int32_t count;
	std::shared_ptr<Item> ground = tile->getGround();
	if (ground) {
		AddItem(msg, ground);
		count = 1;
	} else {
		count = 0;
	}

	const TileItemVector* items = tile->getItemList();
	if (items) {
		for (auto it = items->getBeginTopItem(), end = items->getEndTopItem(); it != end; ++it) {
			AddItem(msg, *it);

			count++;
			if (count == 9 && tile->getPosition() == player->getPosition()) {
				break;
			} else if (count == 10) {
				return;
			}
		}
	}

	const CreatureVector* creatures = tile->getCreatures();
	if (creatures) {
		bool playerAdded = false;
		for (auto it = creatures->rbegin(); it != creatures->rend(); ++it) {
			std::shared_ptr<Creature> creature = *it;
			if (!player->canSeeCreature(creature)) {
				continue;
			}

			if (tile->getPosition() == player->getPosition() && count == 9 && !playerAdded) {
				creature = player;
			}

			if (creature->getID() == player->getID()) {
				playerAdded = true;
			}

			bool known;
			uint32_t removedKnown;
			checkCreatureAsKnown(creature->getID(), known, removedKnown);
			AddCreature(msg, creature, known, removedKnown);

			if (++count == 10) {
				return;
			}
		}
	}

	if (items) {
		for (auto it = items->getBeginDownItem(), end = items->getEndDownItem(); it != end; ++it) {
			AddItem(msg, *it);

			if (++count == 10) {
				return;
			}
		}
	}
}

void ProtocolGame::GetMapDescription(int32_t x, int32_t y, int32_t z, int32_t width, int32_t height, NetworkMessage &msg) {
	int32_t skip = -1;
	int32_t startz, endz, zstep;

	if (z > MAP_INIT_SURFACE_LAYER) {
		startz = z - MAP_LAYER_VIEW_LIMIT;
		endz = std::min<int32_t>(MAP_MAX_LAYERS - 1, z + MAP_LAYER_VIEW_LIMIT);
		zstep = 1;
	} else {
		startz = MAP_INIT_SURFACE_LAYER;
		endz = 0;
		zstep = -1;
	}

	for (int32_t nz = startz; nz != endz + zstep; nz += zstep) {
		GetFloorDescription(msg, x, y, nz, width, height, z - nz, skip);
	}

	if (skip >= 0) {
		msg.addByte(skip);
		msg.addByte(0xFF);
	}
}

void ProtocolGame::GetFloorDescription(NetworkMessage &msg, int32_t x, int32_t y, int32_t z, int32_t width, int32_t height, int32_t offset, int32_t &skip) {
	for (int32_t nx = 0; nx < width; nx++) {
		for (int32_t ny = 0; ny < height; ny++) {
			std::shared_ptr<Tile> tile = g_game().map.getTile(static_cast<uint16_t>(x + nx + offset), static_cast<uint16_t>(y + ny + offset), static_cast<uint8_t>(z));
			if (tile) {
				if (skip >= 0) {
					msg.addByte(skip);
					msg.addByte(0xFF);
				}

				skip = 0;
				GetTileDescription(tile, msg);
			} else if (skip == 0xFE) {
				msg.addByte(0xFF);
				msg.addByte(0xFF);
				skip = -1;
			} else {
				++skip;
			}
		}
	}
}

void ProtocolGame::checkCreatureAsKnown(uint32_t id, bool &known, uint32_t &removedKnown) {
	if (auto [creatureKnown, creatureInserted] = knownCreatureSet.insert(id);
		!creatureInserted) {
		known = true;
		return;
	}
	known = false;
	if (knownCreatureSet.size() > 1300) {
		// Look for a creature to remove
		for (auto it = knownCreatureSet.begin(), end = knownCreatureSet.end(); it != end; ++it) {
			if (*it == id) {
				continue;
			}
			// We need to protect party players from removing
			std::shared_ptr<Creature> creature = g_game().getCreatureByID(*it);
			if (std::shared_ptr<Player> checkPlayer;
				creature && (checkPlayer = creature->getPlayer()) != nullptr) {
				if (player->getParty() != checkPlayer->getParty() && !canSee(creature)) {
					removedKnown = *it;
					knownCreatureSet.erase(it);
					return;
				}
			} else if (!canSee(creature)) {
				removedKnown = *it;
				knownCreatureSet.erase(it);
				return;
			}
		}

		// Bad situation. Let's just remove anyone.
		auto it = knownCreatureSet.begin();
		if (*it == id) {
			++it;
		}

		removedKnown = *it;
		knownCreatureSet.erase(it);
	} else {
		removedKnown = 0;
	}
}

bool ProtocolGame::canSee(std::shared_ptr<Creature> c) const {
	if (!c || !player || c->isRemoved()) {
		return false;
	}

	if (!player->canSeeCreature(c)) {
		return false;
	}

	return canSee(c->getPosition());
}

bool ProtocolGame::canSee(const Position &pos) const {
	return canSee(pos.x, pos.y, pos.z);
}

bool ProtocolGame::canSee(int32_t x, int32_t y, int32_t z) const {
	if (!player) {
		return false;
	}

	const Position &myPos = player->getPosition();
	if (myPos.z <= MAP_INIT_SURFACE_LAYER) {
		// we are on ground level or above (7 -> 0)
		// view is from 7 -> 0
		if (z > MAP_INIT_SURFACE_LAYER) {
			return false;
		}
	} else if (myPos.z >= MAP_INIT_SURFACE_LAYER + 1) {
		// we are underground (8 -> 15)
		// view is +/- 2 from the floor we stand on
		if (std::abs(myPos.getZ() - z) > MAP_LAYER_VIEW_LIMIT) {
			return false;
		}
	}

	// negative offset means that the action taken place is on a lower floor than ourself
	const int8_t offsetz = myPos.getZ() - z;
	return (x >= myPos.getX() - MAP_MAX_CLIENT_VIEW_PORT_X + offsetz) && (x <= myPos.getX() + (MAP_MAX_CLIENT_VIEW_PORT_X + 1) + offsetz) && (y >= myPos.getY() - MAP_MAX_CLIENT_VIEW_PORT_Y + offsetz) && (y <= myPos.getY() + (MAP_MAX_CLIENT_VIEW_PORT_Y + 1) + offsetz);
}

// Parse methods
void ProtocolGame::parseChannelInvite(NetworkMessage &msg) {
	const std::string name = msg.getString();
	g_game().playerChannelInvite(player->getID(), name);
}

void ProtocolGame::parseChannelExclude(NetworkMessage &msg) {
	const std::string name = msg.getString();
	g_game().playerChannelExclude(player->getID(), name);
}

void ProtocolGame::parseOpenChannel(NetworkMessage &msg) {
	uint16_t channelId = msg.get<uint16_t>();
	g_game().playerOpenChannel(player->getID(), channelId);
}

void ProtocolGame::parseCloseChannel(NetworkMessage &msg) {
	uint16_t channelId = msg.get<uint16_t>();
	g_game().playerCloseChannel(player->getID(), channelId);
}

void ProtocolGame::parseOpenPrivateChannel(NetworkMessage &msg) {
	std::string receiver = msg.getString();
	g_game().playerOpenPrivateChannel(player->getID(), receiver);
}

void ProtocolGame::parseAutoWalk(NetworkMessage &msg) {
	uint8_t numdirs = msg.getByte();
	if (numdirs == 0 || (msg.getBufferPosition() + numdirs) != (msg.getLength() + 8)) {
		return;
	}

	msg.skipBytes(numdirs);

	stdext::arraylist<Direction> path;
	for (uint8_t i = 0; i < numdirs; ++i) {
		uint8_t rawdir = msg.getPreviousByte();
		switch (rawdir) {
			case 1:
				path.push_front(Direction::East);
				break;
			case 2:
				path.push_front(Direction::NorthEast);
				break;
			case 3:
				path.push_front(Direction::North);
				break;
			case 4:
				path.push_front(Direction::NorthWest);
				break;
			case 5:
				path.push_front(Direction::West);
				break;
			case 6:
				path.push_front(Direction::SouthWest);
				break;
			case 7:
				path.push_front(Direction::South);
				break;
			case 8:
				path.push_front(Direction::SouthEast);
				break;
			default:
				break;
		}
	}

	if (path.empty()) {
		return;
	}

	g_game().playerAutoWalk(player->getID(), path.data());
}

void ProtocolGame::parseSetOutfit(NetworkMessage &msg) {
	if (!player || player->isRemoved()) {
		return;
	}

	uint16_t startBufferPosition = msg.getBufferPosition();
	Module* outfitModule = g_modules().getEventByRecvbyte(0xD3, false);
	if (outfitModule) {
		outfitModule->executeOnRecvbyte(player, msg);
	}

	if (msg.getBufferPosition() == startBufferPosition) {
		uint8_t outfitType = !oldProtocol ? msg.getByte() : 0;
		Outfit_t newOutfit;
		newOutfit.lookType = msg.get<uint16_t>();
		newOutfit.lookHead = std::min<uint8_t>(132, msg.getByte());
		newOutfit.lookBody = std::min<uint8_t>(132, msg.getByte());
		newOutfit.lookLegs = std::min<uint8_t>(132, msg.getByte());
		newOutfit.lookFeet = std::min<uint8_t>(132, msg.getByte());
		newOutfit.lookAddons = msg.getByte();
		if (outfitType == 0) {
			newOutfit.lookMount = msg.get<uint16_t>();
			if (!oldProtocol) {
				newOutfit.lookMountHead = std::min<uint8_t>(132, msg.getByte());
				newOutfit.lookMountBody = std::min<uint8_t>(132, msg.getByte());
				newOutfit.lookMountLegs = std::min<uint8_t>(132, msg.getByte());
				newOutfit.lookMountFeet = std::min<uint8_t>(132, msg.getByte());
				newOutfit.lookFamiliarsType = msg.get<uint16_t>();
			}
			uint8_t isMountRandomized = msg.getByte();
			g_game().playerChangeOutfit(player->getID(), newOutfit, isMountRandomized);
		} else if (outfitType == 1) {
			// This value probably has something to do with try outfit variable inside outfit window dialog
			// if try outfit is set to 2 it expects uint32_t value after mounted and disable mounts from outfit window dialog
			newOutfit.lookMount = 0;
			msg.get<uint32_t>();
		} else if (outfitType == 2) {
			Position pos = msg.getPosition();
			uint16_t itemId = msg.get<uint16_t>();
			uint8_t stackpos = msg.getByte();
			newOutfit.lookMount = msg.get<uint16_t>();
			newOutfit.lookMountHead = std::min<uint8_t>(132, msg.getByte());
			newOutfit.lookMountBody = std::min<uint8_t>(132, msg.getByte());
			newOutfit.lookMountLegs = std::min<uint8_t>(132, msg.getByte());
			newOutfit.lookMountFeet = std::min<uint8_t>(132, msg.getByte());
			const auto &northValue = directionToValue(Direction::North);
			const auto &westValue = directionToValue(Direction::West);
			uint8_t direction = std::max<uint8_t>(northValue, std::min<uint8_t>(westValue, msg.getByte()));
			uint8_t podiumVisible = msg.getByte();
			g_game().playerSetShowOffSocket(player->getID(), newOutfit, pos, stackpos, itemId, podiumVisible, direction);
		}
	}
}

void ProtocolGame::parseToggleMount(NetworkMessage &msg) {
	bool mount = msg.getByte() != 0;
	g_game().playerToggleMount(player->getID(), mount);
}

void ProtocolGame::parseApplyImbuement(NetworkMessage &msg) {
	uint8_t slot = msg.getByte();
	uint32_t imbuementId = msg.get<uint32_t>();
	bool protectionCharm = msg.getByte() != 0x00;
	g_game().playerApplyImbuement(player->getID(), imbuementId, slot, protectionCharm);
}

void ProtocolGame::parseClearImbuement(NetworkMessage &msg) {
	uint8_t slot = msg.getByte();
	g_game().playerClearImbuement(player->getID(), slot);
}

void ProtocolGame::parseCloseImbuementWindow(NetworkMessage &) {
	g_game().playerCloseImbuementWindow(player->getID());
}

void ProtocolGame::parseUseItem(NetworkMessage &msg) {
	Position pos = msg.getPosition();
	uint16_t itemId = msg.get<uint16_t>();
	uint8_t stackpos = msg.getByte();
	uint8_t index = msg.getByte();
	g_game().playerUseItem(player->getID(), pos, stackpos, index, itemId);
}

void ProtocolGame::parseUseItemEx(NetworkMessage &msg) {
	Position fromPos = msg.getPosition();
	uint16_t fromItemId = msg.get<uint16_t>();
	uint8_t fromStackPos = msg.getByte();
	Position toPos = msg.getPosition();
	uint16_t toItemId = msg.get<uint16_t>();
	uint8_t toStackPos = msg.getByte();
	g_game().playerUseItemEx(player->getID(), fromPos, fromStackPos, fromItemId, toPos, toStackPos, toItemId);
}

void ProtocolGame::parseUseWithCreature(NetworkMessage &msg) {
	Position fromPos = msg.getPosition();
	uint16_t itemId = msg.get<uint16_t>();
	uint8_t fromStackPos = msg.getByte();
	uint32_t creatureId = msg.get<uint32_t>();
	g_game().playerUseWithCreature(player->getID(), fromPos, fromStackPos, creatureId, itemId);
}

void ProtocolGame::parseCloseContainer(NetworkMessage &msg) {
	uint8_t cid = msg.getByte();
	g_game().playerCloseContainer(player->getID(), cid);
}

void ProtocolGame::parseUpArrowContainer(NetworkMessage &msg) {
	uint8_t cid = msg.getByte();
	g_game().playerMoveUpContainer(player->getID(), cid);
}

void ProtocolGame::parseUpdateContainer(NetworkMessage &msg) {
	uint8_t cid = msg.getByte();
	g_game().playerUpdateContainer(player->getID(), cid);
}

void ProtocolGame::parseTeleport(NetworkMessage &msg) {
	Position newPosition = msg.getPosition();
	g_game().playerTeleport(player->getID(), newPosition);
}

void ProtocolGame::parseThrow(NetworkMessage &msg) {
	Position fromPos = msg.getPosition();
	uint16_t itemId = msg.get<uint16_t>();
	uint8_t fromStackpos = msg.getByte();
	Position toPos = msg.getPosition();
	uint8_t count = msg.getByte();

	if (toPos != fromPos) {
		g_game().playerMoveThing(player->getID(), fromPos, itemId, fromStackpos, toPos, count);
	}
}

void ProtocolGame::parseLookAt(NetworkMessage &msg) {
	Position pos = msg.getPosition();
	uint16_t itemId = msg.get<uint16_t>();
	uint8_t stackpos = msg.getByte();
	g_game().playerLookAt(player->getID(), itemId, pos, stackpos);
}

void ProtocolGame::parseLookInBattleList(NetworkMessage &msg) {
	uint32_t creatureId = msg.get<uint32_t>();
	g_game().playerLookInBattleList(player->getID(), creatureId);
}

void ProtocolGame::parseQuickLoot(NetworkMessage &msg) {
	if (oldProtocol) {
		return;
	}

	Position pos = msg.getPosition();
	uint16_t itemId = msg.get<uint16_t>();
	uint8_t stackpos = msg.getByte();
	bool lootAllCorpses = msg.getByte();
	bool autoLoot = msg.getByte();
	g_game().playerQuickLoot(player->getID(), pos, itemId, stackpos, nullptr, lootAllCorpses, autoLoot);
}

void ProtocolGame::parseLootContainer(NetworkMessage &msg) {
	if (oldProtocol) {
		return;
	}

	uint8_t action = msg.getByte();
	if (action == 0) {
		ObjectCategory_t category = (ObjectCategory_t)msg.getByte();
		Position pos = msg.getPosition();
		uint16_t itemId = msg.get<uint16_t>();
		uint8_t stackpos = msg.getByte();
		g_game().playerSetManagedContainer(player->getID(), category, pos, itemId, stackpos, true);
	} else if (action == 1) {
		ObjectCategory_t category = (ObjectCategory_t)msg.getByte();
		g_game().playerClearManagedContainer(player->getID(), category, true);
	} else if (action == 2) {
		ObjectCategory_t category = (ObjectCategory_t)msg.getByte();
		g_game().playerOpenManagedContainer(player->getID(), category, true);
	} else if (action == 3) {
		bool useMainAsFallback = msg.getByte() == 1;
		g_game().playerSetQuickLootFallback(player->getID(), useMainAsFallback);
	} else if (action == 4) {
		ObjectCategory_t category = (ObjectCategory_t)msg.getByte();
		Position pos = msg.getPosition();
		uint16_t itemId = msg.get<uint16_t>();
		uint8_t stackpos = msg.getByte();
		g_logger().debug("[{}] action {}, category {}, pos {}, itemId {}, stackPos {}", __FUNCTION__, action, static_cast<uint8_t>(category), pos.toString(), itemId, stackpos);
		g_game().playerSetManagedContainer(player->getID(), category, pos, itemId, stackpos, false);
	} else if (action == 5) {
		ObjectCategory_t category = (ObjectCategory_t)msg.getByte();
		g_game().playerClearManagedContainer(player->getID(), category, false);
	} else if (action == 6) {
		ObjectCategory_t category = (ObjectCategory_t)msg.getByte();
		g_game().playerOpenManagedContainer(player->getID(), category, false);
	}

	g_logger().debug("[{}] action type {}", __FUNCTION__, action);
}

void ProtocolGame::parseQuickLootBlackWhitelist(NetworkMessage &msg) {
	if (oldProtocol) {
		return;
	}

	QuickLootFilter_t filter = (QuickLootFilter_t)msg.getByte();
	std::vector<uint16_t> listedItems;

	uint16_t size = msg.get<uint16_t>();
	listedItems.reserve(size);

	for (int i = 0; i < size; i++) {
		listedItems.push_back(msg.get<uint16_t>());
	}

	g_game().playerQuickLootBlackWhitelist(player->getID(), filter, listedItems);
}

void ProtocolGame::parseSay(NetworkMessage &msg) {
	std::string receiver;
	uint16_t channelId;

	TalkType type = static_cast<TalkType>(msg.getByte());
	switch (type) {
		case TalkType::PrivateTo:
		case TalkType::PrivateRedTo:
			receiver = msg.getString();
			channelId = 0;
			break;

		case TalkType::ChannelY:
		case TalkType::ChannelR1:
			channelId = msg.get<uint16_t>();
			break;

		default:
			channelId = 0;
			break;
	}

	const std::string text = msg.getString();
	if (text.length() > 255) {
		return;
	}

	g_game().playerSay(player->getID(), channelId, type, receiver, text);
}

void ProtocolGame::parseFightModes(NetworkMessage &msg) {
	uint8_t rawFightMode = msg.getByte(); // 1 - offensive, 2 - balanced, 3 - defensive
	uint8_t rawChaseMode = msg.getByte(); // 0 - stand while fightning, 1 - chase opponent
	uint8_t rawSecureMode = msg.getByte(); // 0 - can't attack unmarked, 1 - can attack unmarked
	// uint8_t rawPvpMode = msg.getByte(); // pvp mode introduced in 10.0

	FightMode_t fightMode;
	if (rawFightMode == 1) {
		fightMode = FIGHTMODE_ATTACK;
	} else if (rawFightMode == 2) {
		fightMode = FIGHTMODE_BALANCED;
	} else {
		fightMode = FIGHTMODE_DEFENSE;
	}

	g_game().playerSetFightModes(player->getID(), fightMode, rawChaseMode != 0, rawSecureMode != 0);
}

void ProtocolGame::parseAttack(NetworkMessage &msg) {
	uint32_t creatureId = msg.get<uint32_t>();
	// msg.get<uint32_t>(); creatureId (same as above)
	g_game().playerSetAttackedCreature(player->getID(), creatureId);
}

void ProtocolGame::parseFollow(NetworkMessage &msg) {
	uint32_t creatureId = msg.get<uint32_t>();
	// msg.get<uint32_t>(); creatureId (same as above)
	g_game().playerFollowCreature(player->getID(), creatureId);
}

void ProtocolGame::parseTextWindow(NetworkMessage &msg) {
	uint32_t windowTextId = msg.get<uint32_t>();
	const std::string newText = msg.getString();
	g_game().playerWriteItem(player->getID(), windowTextId, newText);
}

void ProtocolGame::parseHouseWindow(NetworkMessage &msg) {
	uint8_t doorId = msg.getByte();
	uint32_t id = msg.get<uint32_t>();
	const std::string text = msg.getString();
	g_game().playerUpdateHouseWindow(player->getID(), doorId, id, text);
}

void ProtocolGame::parseLookInShop(NetworkMessage &msg) {
	uint16_t id = msg.get<uint16_t>();
	uint8_t count = msg.getByte();
	g_game().playerLookInShop(player->getID(), id, count);
}

void ProtocolGame::parsePlayerBuyOnShop(NetworkMessage &msg) {
	uint16_t id = msg.get<uint16_t>();
	uint8_t count = msg.getByte();
	uint16_t amount = oldProtocol ? static_cast<uint16_t>(msg.getByte()) : msg.get<uint16_t>();
	bool ignoreCap = msg.getByte() != 0;
	bool inBackpacks = msg.getByte() != 0;
	g_game().playerBuyItem(player->getID(), id, count, amount, ignoreCap, inBackpacks);
}

void ProtocolGame::parsePlayerSellOnShop(NetworkMessage &msg) {
	uint16_t id = msg.get<uint16_t>();
	uint8_t count = std::max(msg.getByte(), (uint8_t)1);
	uint16_t amount = oldProtocol ? static_cast<uint16_t>(msg.getByte()) : msg.get<uint16_t>();
	bool ignoreEquipped = msg.getByte() != 0;

	g_game().playerSellItem(player->getID(), id, count, amount, ignoreEquipped);
}

void ProtocolGame::parseRequestTrade(NetworkMessage &msg) {
	Position pos = msg.getPosition();
	uint16_t itemId = msg.get<uint16_t>();
	uint8_t stackpos = msg.getByte();
	uint32_t playerId = msg.get<uint32_t>();
	g_game().playerRequestTrade(player->getID(), pos, stackpos, playerId, itemId);
}

void ProtocolGame::parseLookInTrade(NetworkMessage &msg) {
	bool counterOffer = (msg.getByte() == 0x01);
	uint8_t index = msg.getByte();
	g_game().playerLookInTrade(player->getID(), counterOffer, index);
}

void ProtocolGame::parseAddVip(NetworkMessage &msg) {
	const std::string name = msg.getString();
	g_game().playerRequestAddVip(player->getID(), name);
}

void ProtocolGame::parseRemoveVip(NetworkMessage &msg) {
	uint32_t guid = msg.get<uint32_t>();
	g_game().playerRequestRemoveVip(player->getID(), guid);
}

void ProtocolGame::parseEditVip(NetworkMessage &msg) {
	uint32_t guid = msg.get<uint32_t>();
	const std::string description = msg.getString();
	uint32_t icon = std::min<uint32_t>(10, msg.get<uint32_t>()); // 10 is max icon in 9.63
	bool notify = msg.getByte() != 0;
	g_game().playerRequestEditVip(player->getID(), guid, description, icon, notify);
}

void ProtocolGame::parseRotateItem(NetworkMessage &msg) {
	Position pos = msg.getPosition();
	uint16_t itemId = msg.get<uint16_t>();
	uint8_t stackpos = msg.getByte();
	const auto &itemType = Item::items[itemId];
	if (itemType.isPodium) {
		g_game().playerRotatePodium(player->getID(), pos, stackpos, itemId);
	} else {
		g_game().playerRotateItem(player->getID(), pos, stackpos, itemId);
	}
}

void ProtocolGame::parseWrapableItem(NetworkMessage &msg) {
	Position pos = msg.getPosition();
	uint16_t itemId = msg.get<uint16_t>();
	uint8_t stackpos = msg.getByte();
	g_game().playerWrapableItem(player->getID(), pos, stackpos, itemId);
}

void ProtocolGame::parseInspectionObject(NetworkMessage &msg) {
	if (oldProtocol) {
		return;
	}

	uint8_t inspectionType = msg.getByte();
	if (inspectionType == INSPECT_NORMALOBJECT) {
		Position pos = msg.getPosition();
		g_game().playerInspectItem(player, pos);
	} else if (inspectionType == INSPECT_NPCTRADE || inspectionType == INSPECT_CYCLOPEDIA) {
		uint16_t itemId = msg.get<uint16_t>();
		uint16_t itemCount = msg.getByte();
		g_game().playerInspectItem(player, itemId, static_cast<int8_t>(itemCount), (inspectionType == INSPECT_CYCLOPEDIA));
	}
}

void ProtocolGame::sendSessionEndInformation(SessionEndInformations information) {
	if (!oldProtocol) {
		auto output = OutputMessagePool::getOutputMessage();
		output->addByte(0x18);
		output->addByte(information);
		send(output);
	}
	disconnect();
}

void ProtocolGame::sendItemInspection(uint16_t itemId, uint8_t itemCount, std::shared_ptr<Item> item, bool cyclopedia) {
	if (oldProtocol) {
		return;
	}

	NetworkMessage msg;
	msg.addByte(0x76);
	msg.addByte(0x00);
	msg.addByte(cyclopedia ? 0x01 : 0x00);
	msg.add<uint32_t>(player->getID()); // 13.00 Creature ID
	msg.addByte(0x01);

	const ItemType &it = Item::items[itemId];

	if (item) {
		msg.addString(item->getName(), "ProtocolGame::sendItemInspection - item->getName()");
		AddItem(msg, item);
	} else {
		msg.addString(it.name, "ProtocolGame::sendItemInspection - it.name");
		AddItem(msg, it.id, itemCount, 0);
	}
	msg.addByte(0);

	auto descriptions = Item::getDescriptions(it, item);
	msg.addByte(descriptions.size());
	for (const auto &description : descriptions) {
		msg.addString(description.first, "ProtocolGame::sendItemInspection - description.first");
		msg.addString(description.second, "ProtocolGame::sendItemInspection - description.second");
	}
	writeToOutputBuffer(msg);
}

void ProtocolGame::parseCyclopediaCharacterInfo(NetworkMessage &msg) {
	if (oldProtocol) {
		return;
	}

	uint32_t characterID;
	CyclopediaCharacterInfoType_t characterInfoType;
	characterID = msg.get<uint32_t>();
	characterInfoType = static_cast<CyclopediaCharacterInfoType_t>(msg.getByte());
	uint16_t entriesPerPage = 0, page = 0;
	if (characterInfoType == CYCLOPEDIA_CHARACTERINFO_RECENTDEATHS || characterInfoType == CYCLOPEDIA_CHARACTERINFO_RECENTPVPKILLS) {
		entriesPerPage = std::min<uint16_t>(30, std::max<uint16_t>(5, msg.get<uint16_t>()));
		page = std::max<uint16_t>(1, msg.get<uint16_t>());
	}
	if (characterID == 0) {
		characterID = player->getGUID();
	}
	g_game().playerCyclopediaCharacterInfo(player, characterID, characterInfoType, entriesPerPage, page);
}

void ProtocolGame::parseHighscores(NetworkMessage &msg) {
	if (oldProtocol) {
		return;
	}

	HighscoreType_t type = static_cast<HighscoreType_t>(msg.getByte());
	uint8_t category = msg.getByte();
	uint32_t vocation = msg.get<uint32_t>();
	uint16_t page = 1;
	const std::string worldName = msg.getString();
	msg.getByte(); // Game World Category
	msg.getByte(); // BattlEye World Type
	if (type == HIGHSCORE_GETENTRIES) {
		page = std::max<uint16_t>(1, msg.get<uint16_t>());
	}
	uint8_t entriesPerPage = std::min<uint8_t>(30, std::max<uint8_t>(5, msg.getByte()));
	g_game().playerHighscores(player, type, category, vocation, worldName, page, entriesPerPage);
}

void ProtocolGame::parseTaskHuntingAction(NetworkMessage &msg) {
	if (oldProtocol) {
		return;
	}

	uint8_t slot = msg.getByte();
	uint8_t action = msg.getByte();
	bool upgrade = msg.getByte() != 0;
	uint16_t raceId = msg.get<uint16_t>();

	if (!g_configManager().getBoolean(TASK_HUNTING_ENABLED, __FUNCTION__)) {
		return;
	}

	g_game().playerTaskHuntingAction(player->getID(), slot, action, upgrade, raceId);
}

void ProtocolGame::sendHighscoresNoData() {
	if (oldProtocol) {
		return;
	}

	NetworkMessage msg;
	msg.addByte(0xB1);
	msg.addByte(0x01); // No data available
	writeToOutputBuffer(msg);
}

void ProtocolGame::sendHighscores(const std::vector<HighscoreCharacter> &characters, uint8_t categoryId, uint32_t vocationId, uint16_t page, uint16_t pages, uint32_t updateTimer) {
	if (oldProtocol) {
		return;
	}

	NetworkMessage msg;
	msg.addByte(0xB1);
	msg.addByte(0x00); // No data available

	msg.addByte(1); // Worlds
	msg.addString(g_configManager().getString(SERVER_NAME, __FUNCTION__), "ProtocolGame::sendHighscores - g_configManager().getString(SERVER_NAME)"); // First World
	msg.addString(g_configManager().getString(SERVER_NAME, __FUNCTION__), "ProtocolGame::sendHighscores - g_configManager().getString(SERVER_NAME)"); // Selected World

	msg.addByte(0); // Game World Category: 0xFF(-1) - Selected World
	msg.addByte(0); // BattlEye World Type

	auto vocationPosition = msg.getBufferPosition();
	uint8_t vocations = 1;

	msg.skipBytes(1); // Vocation Count
	msg.add<uint32_t>(0xFFFFFFFF); // All Vocations - hardcoded
	msg.addString("(all)", "ProtocolGame::sendHighscores - (all)"); // All Vocations - hardcoded

	uint32_t selectedVocation = 0xFFFFFFFF;
	const auto vocationsMap = g_vocations().getVocations();
	for (const auto &it : vocationsMap) {
		const Vocation &vocation = it.second;
		if (vocation.getFromVocation() == static_cast<uint32_t>(vocation.getId())) {
			msg.add<uint32_t>(vocation.getFromVocation()); // Vocation Id
			msg.addString(vocation.getVocName(), "ProtocolGame::sendHighscores - vocation.getVocName()"); // Vocation Name
			++vocations;
			if (vocation.getFromVocation() == vocationId) {
				selectedVocation = vocationId;
			}
		}
	}
	msg.add<uint32_t>(selectedVocation); // Selected Vocation

	uint8_t selectedCategory = 0;
	const auto &highscoreCategories = g_game().getHighscoreCategories();
	msg.addByte(highscoreCategories.size()); // Category Count
	g_logger().debug("[ProtocolGame::sendHighscores] - Category Count: {}", highscoreCategories.size());
	for (const HighscoreCategory &category : highscoreCategories) {
		g_logger().debug("[ProtocolGame::sendHighscores] - Category: {} - Name: {}", category.m_id, category.m_name);
		msg.addByte(category.m_id); // Category Id
		msg.addString(category.m_name, "ProtocolGame::sendHighscores - category.name"); // Category Name
		if (category.m_id == categoryId) {
			selectedCategory = categoryId;
		}
	}
	msg.addByte(selectedCategory); // Selected Category

	msg.add<uint16_t>(page); // Current page
	msg.add<uint16_t>(pages); // Pages

	msg.addByte(characters.size()); // Character Count
	for (const HighscoreCharacter &character : characters) {
		msg.add<uint32_t>(character.rank); // Rank
		msg.addString(character.name, "ProtocolGame::sendHighscores - character.name"); // Character Name
		msg.addString("", "ProtocolGame::sendHighscores - empty"); // Probably Character Title(not visible in window)
		msg.addByte(character.vocation); // Vocation Id
		msg.addString(g_configManager().getString(SERVER_NAME, __FUNCTION__), "ProtocolGame::sendHighscores - g_configManager().getString(SERVER_NAME)"); // World
		msg.add<uint16_t>(character.level); // Level
		msg.addByte((player->getGUID() == character.id)); // Player Indicator Boolean
		msg.add<uint64_t>(character.points); // Points
	}

	msg.addByte(0xFF); // ??
	msg.addByte(0); // ??
	msg.addByte(1); // ??
	msg.add<uint32_t>(updateTimer); // Last Update
	msg.setBufferPosition(vocationPosition);
	msg.addByte(vocations);
	writeToOutputBuffer(msg);
}

void ProtocolGame::parseConfigureShowOffSocket(NetworkMessage &msg) {
	if (oldProtocol) {
		return;
	}

	Position pos = msg.getPosition();
	uint16_t itemId = msg.get<uint16_t>();
	uint8_t stackpos = msg.getByte();
	g_game().playerConfigureShowOffSocket(player->getID(), pos, stackpos, itemId);
}

void ProtocolGame::parseRuleViolationReport(NetworkMessage &msg) {
	uint8_t reportType = msg.getByte();
	uint8_t reportReason = msg.getByte();
	const std::string &targetName = msg.getString();
	const std::string &comment = msg.getString();
	std::string translation;
	if (reportType == REPORT_TYPE_NAME) {
		translation = msg.getString();
	} else if (reportType == REPORT_TYPE_STATEMENT) {
		translation = msg.getString();
		msg.get<uint32_t>(); // statement id, used to get whatever player have said, we don't log that.
	}

	g_game().playerReportRuleViolationReport(player->getID(), targetName, reportType, reportReason, comment, translation);
}

void ProtocolGame::parseBestiarysendRaces() {
	if (oldProtocol) {
		return;
	}

	NetworkMessage msg;
	msg.addByte(0xd5);
	msg.add<uint16_t>(BESTY_RACE_LAST);
	std::map<uint16_t, std::string> mtype_list = g_game().getBestiaryList();
	for (uint8_t i = BESTY_RACE_FIRST; i <= BESTY_RACE_LAST; i++) {
		std::string BestClass = "";
		uint16_t count = 0;
		for (auto rit : mtype_list) {
			const auto mtype = g_monsters().getMonsterType(rit.second);
			if (!mtype) {
				return;
			}
			if (mtype->info.bestiaryRace == static_cast<BestiaryType_t>(i)) {
				count += 1;
				BestClass = mtype->info.bestiaryClass;
			}
		}
		msg.addString(BestClass, "ProtocolGame::parseBestiarysendRaces - BestClass");
		msg.add<uint16_t>(count);
		uint16_t unlockedCount = g_iobestiary().getBestiaryRaceUnlocked(player, static_cast<BestiaryType_t>(i));
		msg.add<uint16_t>(unlockedCount);
	}
	writeToOutputBuffer(msg);

	player->BestiarysendCharms();
}

void ProtocolGame::sendBestiaryEntryChanged(uint16_t raceid) {
	if (oldProtocol) {
		return;
	}

	NetworkMessage msg;
	msg.addByte(0xd9);
	msg.add<uint16_t>(raceid);
	writeToOutputBuffer(msg);
}

void ProtocolGame::parseBestiarysendMonsterData(NetworkMessage &msg) {
	if (oldProtocol) {
		return;
	}

	uint16_t raceId = msg.get<uint16_t>();
	std::string Class = "";
	std::shared_ptr<MonsterType> mtype = nullptr;
	std::map<uint16_t, std::string> mtype_list = g_game().getBestiaryList();

	auto ait = mtype_list.find(raceId);
	if (ait != mtype_list.end()) {
		auto mType = g_monsters().getMonsterType(ait->second);
		if (mType) {
			Class = mType->info.bestiaryClass;
			mtype = mType;
		}
	}

	if (!mtype) {
		g_logger().warn("[ProtocolGame::parseBestiarysendMonsterData] - "
						"MonsterType was not found");
		return;
	}

	uint32_t killCounter = player->getBestiaryKillCount(raceId);
	uint8_t currentLevel = g_iobestiary().getKillStatus(mtype, killCounter);

	NetworkMessage newmsg;
	newmsg.addByte(0xd7);
	newmsg.add<uint16_t>(raceId);
	newmsg.addString(Class, "ProtocolGame::parseBestiarysendMonsterData - Class");

	newmsg.addByte(currentLevel);
	newmsg.add<uint32_t>(killCounter);

	newmsg.add<uint16_t>(mtype->info.bestiaryFirstUnlock);
	newmsg.add<uint16_t>(mtype->info.bestiarySecondUnlock);
	newmsg.add<uint16_t>(mtype->info.bestiaryToUnlock);

	newmsg.addByte(mtype->info.bestiaryStars);
	newmsg.addByte(mtype->info.bestiaryOccurrence);

	std::vector<LootBlock> lootList = mtype->info.lootItems;
	newmsg.addByte(lootList.size());
	for (LootBlock loot : lootList) {
		int8_t difficult = g_iobestiary().calculateDifficult(loot.chance);
		bool shouldAddItem = false;

		switch (currentLevel) {
			case 1:
				shouldAddItem = false;
				break;
			case 2:
				if (difficult < 2) {
					shouldAddItem = true;
				}
				break;
			case 3:
				if (difficult < 3) {
					shouldAddItem = true;
				}
				break;
			case 4:
				shouldAddItem = true;
				break;
		}

		newmsg.add<uint16_t>(g_configManager().getBoolean(SHOW_LOOTS_IN_BESTIARY, __FUNCTION__) || shouldAddItem == true ? loot.id : 0);
		newmsg.addByte(difficult);
		newmsg.addByte(0); // 1 if special event - 0 if regular loot (?)
		if (g_configManager().getBoolean(SHOW_LOOTS_IN_BESTIARY, __FUNCTION__) || shouldAddItem == true) {
			newmsg.addString(loot.name, "ProtocolGame::parseBestiarysendMonsterData - loot.name");
			newmsg.addByte(loot.countmax > 0 ? 0x1 : 0x0);
		}
	}

	if (currentLevel > 1) {
		newmsg.add<uint16_t>(mtype->info.bestiaryCharmsPoints);
		int8_t attackmode = 0;
		if (!mtype->info.isHostile) {
			attackmode = 2;
		} else if (mtype->info.targetDistance) {
			attackmode = 1;
		}

		newmsg.addByte(attackmode);
		newmsg.addByte(0x2);
		newmsg.add<uint32_t>(mtype->info.healthMax);
		newmsg.add<uint32_t>(mtype->info.experience);
		newmsg.add<uint16_t>(mtype->getBaseSpeed());
		newmsg.add<uint16_t>(mtype->info.armor);
		newmsg.addDouble(mtype->info.mitigation);
	}

	if (currentLevel > 2) {
		std::map<uint8_t, int16_t> elements = g_iobestiary().getMonsterElements(mtype);

		newmsg.addByte(elements.size());
		for (auto it = std::begin(elements), end = std::end(elements); it != end; it++) {
			newmsg.addByte(it->first);
			newmsg.add<uint16_t>(it->second);
		}

		newmsg.add<uint16_t>(1);
		newmsg.addString(mtype->info.bestiaryLocations, "ProtocolGame::parseBestiarysendMonsterData - mtype->info.bestiaryLocations");
	}

	if (currentLevel > 3) {
		charmRune_t mType_c = g_iobestiary().getCharmFromTarget(player, mtype);
		if (mType_c != CHARM_NONE) {
			newmsg.addByte(1);
			newmsg.addByte(mType_c);
			newmsg.add<uint32_t>(player->getLevel() * 100);
		} else {
			newmsg.addByte(0);
			newmsg.addByte(1);
		}
	}

	writeToOutputBuffer(newmsg);
}

void ProtocolGame::parseCyclopediaMonsterTracker(NetworkMessage &msg) {
	uint16_t monsterRaceId = msg.get<uint16_t>();
	// Bosstiary tracker: 0 = disabled, 1 = enabled
	// Bestiary tracker: 1 = enabled
	auto trackerButtonType = msg.getByte();

	// Bosstiary tracker logic
	if (const auto monsterType = g_ioBosstiary().getMonsterTypeByBossRaceId(monsterRaceId)) {
		if (player->getBestiaryKillCount(monsterRaceId)) {
			if (trackerButtonType == 1) {
				player->addMonsterToCyclopediaTrackerList(monsterType, true, true);
			} else {
				player->removeMonsterFromCyclopediaTrackerList(monsterType, true, true);
			}
		}
		return;
	}

	// Bestiary tracker logic
	const auto bestiaryMonsters = g_game().getBestiaryList();
	auto it = bestiaryMonsters.find(monsterRaceId);
	if (it != bestiaryMonsters.end()) {
		const auto mtype = g_monsters().getMonsterType(it->second);
		if (!mtype) {
			g_logger().error("[{}] player {} have wrong boss with race {}", __FUNCTION__, player->getName(), monsterRaceId);
			return;
		}

		if (trackerButtonType == 1) {
			player->addMonsterToCyclopediaTrackerList(mtype, false, true);
		} else {
			player->removeMonsterFromCyclopediaTrackerList(mtype, false, true);
		}
	}
}

void ProtocolGame::sendTeamFinderList() {
	if (!player || oldProtocol) {
		return;
	}

	NetworkMessage msg;
	msg.addByte(0x2D);
	msg.addByte(0x00); // Bool value, with 'true' the player exceed packets for second.
	const auto &teamFinder = g_game().getTeamFinderList();
	msg.add<uint16_t>(teamFinder.size());
	for (const auto &it : teamFinder) {
		const auto &leader = g_game().getPlayerByGUID(it.first);
		if (!leader) {
			return;
		}

		const auto &teamAssemble = it.second;
		if (!teamAssemble) {
			return;
		}

		uint8_t status = 0;
		uint16_t membersSize = 0;
		msg.add<uint32_t>(leader->getGUID());
		msg.addString(leader->getName(), "ProtocolGame::sendTeamFinderList - leader->getName()");
		msg.add<uint16_t>(teamAssemble->minLevel);
		msg.add<uint16_t>(teamAssemble->maxLevel);
		msg.addByte(teamAssemble->vocationIDs);
		msg.add<uint16_t>(teamAssemble->teamSlots);
		for (auto itt : teamAssemble->membersMap) {
			std::shared_ptr<Player> member = g_game().getPlayerByGUID(it.first);
			if (member) {
				if (itt.first == player->getGUID()) {
					status = itt.second;
				}

				if (itt.second == 3) {
					membersSize += 1;
				}
			}
		}
		msg.add<uint16_t>(std::max<uint16_t>((teamAssemble->teamSlots - teamAssemble->freeSlots), membersSize));
		// The leader does not count on this math, he is included inside the 'freeSlots'.
		msg.add<uint32_t>(teamAssemble->timestamp);
		msg.addByte(teamAssemble->teamType);

		switch (teamAssemble->teamType) {
			case 1: {
				msg.add<uint16_t>(teamAssemble->bossID);
				break;
			}
			case 2: {
				msg.add<uint16_t>(teamAssemble->hunt_type);
				msg.add<uint16_t>(teamAssemble->hunt_area);
				break;
			}
			case 3: {
				msg.add<uint16_t>(teamAssemble->questID);
				break;
			}

			default:
				break;
		}

		msg.addByte(status);
	}
	writeToOutputBuffer(msg);
}

void ProtocolGame::sendLeaderTeamFinder(bool reset) {
	if (!player || oldProtocol) {
		return;
	}

	const auto &teamAssemble = g_game().getTeamFinder(player);
	if (!teamAssemble) {
		return;
	}

	NetworkMessage msg;
	msg.addByte(0x2C);
	msg.addByte(reset ? 1 : 0);
	if (reset) {
		g_game().removeTeamFinderListed(player->getGUID());
		return;
	}

	msg.add<uint16_t>(teamAssemble->minLevel);
	msg.add<uint16_t>(teamAssemble->maxLevel);
	msg.addByte(teamAssemble->vocationIDs);
	msg.add<uint16_t>(teamAssemble->teamSlots);
	msg.add<uint16_t>(teamAssemble->freeSlots);
	msg.add<uint32_t>(teamAssemble->timestamp);
	msg.addByte(teamAssemble->teamType);

	switch (teamAssemble->teamType) {
		case 1: {
			msg.add<uint16_t>(teamAssemble->bossID);
			break;
		}
		case 2: {
			msg.add<uint16_t>(teamAssemble->hunt_type);
			msg.add<uint16_t>(teamAssemble->hunt_area);
			break;
		}
		case 3: {
			msg.add<uint16_t>(teamAssemble->questID);
			break;
		}

		default:
			break;
	}

	uint16_t membersSize = 1;
	for (auto memberPair : teamAssemble->membersMap) {
		std::shared_ptr<Player> member = g_game().getPlayerByGUID(memberPair.first);
		if (member) {
			membersSize += 1;
		}
	}

	msg.add<uint16_t>(membersSize);
	std::shared_ptr<Player> leader = g_game().getPlayerByGUID(teamAssemble->leaderGuid);
	if (!leader) {
		return;
	}

	msg.add<uint32_t>(leader->getGUID());
	msg.addString(leader->getName(), "ProtocolGame::sendLeaderTeamFinder - leader->getName()");
	msg.add<uint16_t>(leader->getLevel());
	msg.addByte(leader->getVocation()->getClientId());
	msg.addByte(3);

	for (auto memberPair : teamAssemble->membersMap) {
		std::shared_ptr<Player> member = g_game().getPlayerByGUID(memberPair.first);
		if (!member) {
			continue;
		}
		msg.add<uint32_t>(member->getGUID());
		msg.addString(member->getName(), "ProtocolGame::sendLeaderTeamFinder - member->getName()");
		msg.add<uint16_t>(member->getLevel());
		msg.addByte(member->getVocation()->getClientId());
		msg.addByte(memberPair.second);
	}

	writeToOutputBuffer(msg);
}

void ProtocolGame::createLeaderTeamFinder(NetworkMessage &msg) {
	if (!player || oldProtocol) {
		return;
	}

	const auto &teamAssemble = g_game().getOrCreateTeamFinder(player);
	teamAssemble->minLevel = msg.get<uint16_t>();
	teamAssemble->maxLevel = msg.get<uint16_t>();
	teamAssemble->vocationIDs = msg.getByte();
	teamAssemble->teamSlots = msg.get<uint16_t>();
	teamAssemble->freeSlots = msg.get<uint16_t>();
	teamAssemble->partyBool = (msg.getByte() == 1);
	teamAssemble->timestamp = msg.get<uint32_t>();
	teamAssemble->teamType = msg.getByte();

	uint16_t bossID = 0;
	uint16_t huntType1 = 0;
	uint16_t huntType2 = 0;
	uint16_t questID = 0;

	switch (teamAssemble->teamType) {
		case 1: {
			bossID = msg.get<uint16_t>();
			break;
		}
		case 2: {
			huntType1 = msg.get<uint16_t>();
			huntType2 = msg.get<uint16_t>();
			break;
		}

		case 3: {
			questID = msg.get<uint16_t>();
			break;
		}

		default:
			break;
	}

	teamAssemble->bossID = bossID;
	teamAssemble->hunt_type = huntType1;
	teamAssemble->hunt_area = huntType2;
	teamAssemble->questID = questID;
	teamAssemble->leaderGuid = player->getGUID();

	auto party = player->getParty();
	if (teamAssemble->partyBool && party) {
		for (std::shared_ptr<Player> member : party->getMembers()) {
			if (member && member->getGUID() != player->getGUID()) {
				teamAssemble->membersMap.insert({ member->getGUID(), 3 });
			}
		}
		auto partyLeader = party->getLeader();
		if (partyLeader && partyLeader->getGUID() != player->getGUID()) {
			teamAssemble->membersMap.insert({ partyLeader->getGUID(), 3 });
		}
	}
}

void ProtocolGame::parsePartyAnalyzerAction(NetworkMessage &msg) const {
	if (!player || oldProtocol) {
		return;
	}

	std::shared_ptr<Party> party = player->getParty();
	if (!party || !party->getLeader() || party->getLeader()->getID() != player->getID()) {
		return;
	}

	PartyAnalyzerAction_t action = static_cast<PartyAnalyzerAction_t>(msg.getByte());
	if (action == PARTYANALYZERACTION_RESET) {
		party->resetAnalyzer();
	} else if (action == PARTYANALYZERACTION_PRICETYPE) {
		party->switchAnalyzerPriceType();
	} else if (action == PARTYANALYZERACTION_PRICEVALUE) {
		uint16_t size = msg.get<uint16_t>();
		for (uint16_t i = 1; i <= size; i++) {
			uint16_t itemId = msg.get<uint16_t>();
			uint64_t price = msg.get<uint64_t>();
			player->setItemCustomPrice(itemId, price);
		}
		party->reloadPrices();
		party->updateTrackerAnalyzer();
	}
}

void ProtocolGame::parseLeaderFinderWindow(NetworkMessage &msg) {
	if (!player || oldProtocol) {
		return;
	}

	uint8_t action = msg.getByte();
	switch (action) {
		case 0: {
			player->sendLeaderTeamFinder(false);
			break;
		}
		case 1: {
			player->sendLeaderTeamFinder(true);
			break;
		}
		case 2: {
			uint32_t memberID = msg.get<uint32_t>();
			std::shared_ptr<Player> member = g_game().getPlayerByGUID(memberID);
			if (!member) {
				return;
			}

			const auto &teamAssemble = g_game().getTeamFinder(player);
			if (!teamAssemble) {
				return;
			}

			uint8_t memberStatus = msg.getByte();
			for (auto &memberPair : teamAssemble->membersMap) {
				if (memberPair.first == memberID) {
					memberPair.second = memberStatus;
				}
			}

			switch (memberStatus) {
				case 2: {
					member->sendTextMessage(MESSAGE_STATUS, "You are invited to a new team.");
					break;
				}
				case 3: {
					member->sendTextMessage(MESSAGE_STATUS, "Your team finder request was accepted.");
					break;
				}
				case 4: {
					member->sendTextMessage(MESSAGE_STATUS, "Your team finder request was denied.");
					break;
				}

				default:
					break;
			}
			player->sendLeaderTeamFinder(false);
			break;
		}
		case 3: {
			player->createLeaderTeamFinder(msg);
			player->sendLeaderTeamFinder(false);
			break;
		}

		default:
			break;
	}
}

void ProtocolGame::parseMemberFinderWindow(NetworkMessage &msg) {
	if (!player || oldProtocol) {
		return;
	}

	uint8_t action = msg.getByte();
	if (action == 0) {
		player->sendTeamFinderList();
	} else {
		uint32_t leaderID = msg.get<uint32_t>();
		std::shared_ptr<Player> leader = g_game().getPlayerByGUID(leaderID);
		if (!leader) {
			return;
		}

		const auto &teamAssemble = g_game().getTeamFinder(player);
		if (!teamAssemble) {
			return;
		}

		if (action == 1) {
			leader->sendTextMessage(MESSAGE_STATUS, "There is a new request to join your team.");
			teamAssemble->membersMap.insert({ player->getGUID(), 1 });
		} else {
			for (auto itt = teamAssemble->membersMap.begin(), end = teamAssemble->membersMap.end(); itt != end; ++itt) {
				if (itt->first == player->getGUID()) {
					teamAssemble->membersMap.erase(itt);
					break;
				}
			}
		}
		player->sendTeamFinderList();
	}
}

void ProtocolGame::parseSendBuyCharmRune(NetworkMessage &msg) {
	if (!player || oldProtocol) {
		return;
	}

	charmRune_t runeID = static_cast<charmRune_t>(msg.getByte());
	uint8_t action = msg.getByte();
	uint16_t raceid = msg.get<uint16_t>();
	g_iobestiary().sendBuyCharmRune(player, runeID, action, raceid);
}

void ProtocolGame::refreshCyclopediaMonsterTracker(const std::unordered_set<std::shared_ptr<MonsterType>> &trackerSet, bool isBoss) {
	if (!player || oldProtocol) {
		return;
	}

	NetworkMessage msg;
	msg.addByte(0xB9);
	msg.addByte(isBoss ? 0x01 : 0x00);
	msg.addByte(trackerSet.size());
	for (const auto &mtype : trackerSet) {
		auto raceId = mtype->info.raceid;
		const auto stages = g_ioBosstiary().getBossRaceKillStages(mtype->info.bosstiaryRace);
		if (isBoss && (stages.empty() || stages.size() != 3)) {
			return;
		}

		uint32_t killAmount = player->getBestiaryKillCount(raceId);
		msg.add<uint16_t>(raceId);
		msg.add<uint32_t>(killAmount);
		bool completed = false;
		if (isBoss) {
			for (const auto &stage : stages) {
				msg.add<uint16_t>(static_cast<uint16_t>(stage.kills));
			}
			completed = g_ioBosstiary().getBossCurrentLevel(player, raceId) == 3;
		} else {
			msg.add<uint16_t>(mtype->info.bestiaryFirstUnlock);
			msg.add<uint16_t>(mtype->info.bestiarySecondUnlock);
			msg.add<uint16_t>(mtype->info.bestiaryToUnlock);
			completed = g_iobestiary().getKillStatus(mtype, killAmount) == 4;
		}

		if (completed) {
			msg.addByte(4);
		} else {
			msg.addByte(0);
		}
	}

	writeToOutputBuffer(msg);
}

void ProtocolGame::BestiarysendCharms() {
	if (!player || oldProtocol) {
		return;
	}

	int32_t removeRuneCost = player->getLevel() * 100;
	if (player->hasCharmExpansion()) {
		removeRuneCost = (removeRuneCost * 75) / 100;
	}
	NetworkMessage msg;
	msg.addByte(0xd8);
	msg.add<uint32_t>(player->getCharmPoints());

	const auto charmList = g_game().getCharmList();
	msg.addByte(charmList.size());
	for (const auto &c_type : charmList) {
		msg.addByte(c_type->id);
		msg.addString(c_type->name, "ProtocolGame::BestiarysendCharms - c_type->name");
		msg.addString(c_type->description, "ProtocolGame::BestiarysendCharms - c_type->description");
		msg.addByte(0); // Unknown
		msg.add<uint16_t>(c_type->points);
		if (g_iobestiary().hasCharmUnlockedRuneBit(c_type, player->getUnlockedRunesBit())) {
			msg.addByte(1);
			uint16_t raceid = player->parseRacebyCharm(c_type->id, false, 0);
			if (raceid > 0) {
				msg.addByte(1);
				msg.add<uint16_t>(raceid);
				msg.add<uint32_t>(removeRuneCost);
			} else {
				msg.addByte(0);
			}
		} else {
			msg.addByte(0);
			msg.addByte(0);
		}
	}
	msg.addByte(4); // Unknown

	auto finishedMonstersSet = g_iobestiary().getBestiaryFinished(player);
	for (charmRune_t charmRune : g_iobestiary().getCharmUsedRuneBitAll(player)) {
		const auto tmpCharm = g_iobestiary().getBestiaryCharm(charmRune);
		uint16_t tmp_raceid = player->parseRacebyCharm(tmpCharm->id, false, 0);

		std::erase(finishedMonstersSet, tmp_raceid);
	}

	msg.add<uint16_t>(finishedMonstersSet.size());
	for (uint16_t raceid_tmp : finishedMonstersSet) {
		msg.add<uint16_t>(raceid_tmp);
	}

	writeToOutputBuffer(msg);
}

void ProtocolGame::parseBestiarysendCreatures(NetworkMessage &msg) {
	if (!player || oldProtocol) {
		return;
	}

	std::ostringstream ss;
	std::map<uint16_t, std::string> race = {};
	std::string text = "";
	uint8_t search = msg.getByte();

	if (search == 1) {
		uint16_t monsterAmount = msg.get<uint16_t>();
		std::map<uint16_t, std::string> mtype_list = g_game().getBestiaryList();
		for (uint16_t monsterCount = 1; monsterCount <= monsterAmount; monsterCount++) {
			uint16_t raceid = msg.get<uint16_t>();
			if (player->getBestiaryKillCount(raceid) > 0) {
				auto it = mtype_list.find(raceid);
				if (it != mtype_list.end()) {
					race.insert({ raceid, it->second });
				}
			}
		}
	} else {
		std::string raceName = msg.getString();
		race = g_iobestiary().findRaceByName(raceName);

		if (race.size() == 0) {
			g_logger().warn("[ProtocolGame::parseBestiarysendCreature] - "
							"Race was not found: {}, search: {}",
							raceName, search);
			return;
		}
		text = raceName;
	}
	NetworkMessage newmsg;
	newmsg.addByte(0xd6);
	newmsg.addString(text, "ProtocolGame::parseBestiarysendCreatures - text");
	newmsg.add<uint16_t>(race.size());
	std::map<uint16_t, uint32_t> creaturesKilled = g_iobestiary().getBestiaryKillCountByMonsterIDs(player, race);

	for (auto it_ : race) {
		uint16_t raceid_ = it_.first;
		newmsg.add<uint16_t>(raceid_);

		uint8_t progress = 0;
		for (const auto &_it : creaturesKilled) {
			if (_it.first == raceid_) {
				const auto tmpType = g_monsters().getMonsterType(it_.second);
				if (!tmpType) {
					return;
				}
				progress = g_iobestiary().getKillStatus(tmpType, _it.second);
			}
		}

		if (progress > 0) {
			newmsg.add<uint16_t>(static_cast<uint16_t>(progress));
		} else {
			newmsg.addByte(0);
		}
	}
	writeToOutputBuffer(newmsg);
}

void ProtocolGame::parseBugReport(NetworkMessage &msg) {
	uint8_t category = msg.getByte();
	std::string message = msg.getString();

	Position position;
	if (category == BUG_CATEGORY_MAP) {
		position = msg.getPosition();
	}

	g_game().playerReportBug(player->getID(), message, position, category);
}

void ProtocolGame::parseGreet(NetworkMessage &msg) {
	uint32_t npcId = msg.get<uint32_t>();
	g_game().playerNpcGreet(player->getID(), npcId);
}

void ProtocolGame::parseDebugAssert(NetworkMessage &msg) {
	if (debugAssertSent) {
		return;
	}

	debugAssertSent = true;

	std::string assertLine = msg.getString();
	std::string date = msg.getString();
	std::string description = msg.getString();
	std::string comment = msg.getString();
	g_game().playerDebugAssert(player->getID(), assertLine, date, description, comment);
}

void ProtocolGame::parsePreyAction(NetworkMessage &msg) {
	int8_t index = -1;
	uint8_t slot = msg.getByte();
	uint8_t action = msg.getByte();
	uint8_t option = 0;
	uint16_t raceId = 0;
	if (action == static_cast<uint8_t>(PreyAction_MonsterSelection)) {
		index = msg.getByte();
	} else if (action == static_cast<uint8_t>(PreyAction_Option)) {
		option = msg.getByte();
	} else if (action == static_cast<uint8_t>(PreyAction_ListAll_Selection)) {
		raceId = msg.get<uint16_t>();
	}

	if (!g_configManager().getBoolean(PREY_ENABLED, __FUNCTION__)) {
		return;
	}

	g_game().playerPreyAction(player->getID(), slot, action, option, index, raceId);
}

void ProtocolGame::parseSendResourceBalance() {
	auto [sliverCount, coreCount] = player->getForgeSliversAndCores();

	sendResourcesBalance(
		player->getMoney(),
		player->getBankBalance(),
		player->getPreyCards(),
		player->getTaskHuntingPoints(),
		player->getForgeDusts(),
		sliverCount,
		coreCount
	);
}

void ProtocolGame::parseInviteToParty(NetworkMessage &msg) {
	uint32_t targetId = msg.get<uint32_t>();
	g_game().playerInviteToParty(player->getID(), targetId);
}

void ProtocolGame::parseJoinParty(NetworkMessage &msg) {
	uint32_t targetId = msg.get<uint32_t>();
	g_game().playerJoinParty(player->getID(), targetId);
}

void ProtocolGame::parseRevokePartyInvite(NetworkMessage &msg) {
	uint32_t targetId = msg.get<uint32_t>();
	g_game().playerRevokePartyInvitation(player->getID(), targetId);
}

void ProtocolGame::parsePassPartyLeadership(NetworkMessage &msg) {
	uint32_t targetId = msg.get<uint32_t>();
	g_game().playerPassPartyLeadership(player->getID(), targetId);
}

void ProtocolGame::parseEnableSharedPartyExperience(NetworkMessage &msg) {
	bool sharedExpActive = msg.getByte() == 1;
	g_game().playerEnableSharedPartyExperience(player->getID(), sharedExpActive);
}

void ProtocolGame::parseQuestLine(NetworkMessage &msg) {
	uint16_t questId = msg.get<uint16_t>();
	g_game().playerShowQuestLine(player->getID(), questId);
}

void ProtocolGame::parseMarketLeave() {
	g_game().playerLeaveMarket(player->getID());
}

void ProtocolGame::parseMarketBrowse(NetworkMessage &msg) {
	uint16_t browseId = oldProtocol ? msg.get<uint16_t>() : static_cast<uint16_t>(msg.getByte());

	if ((oldProtocol && browseId == MARKETREQUEST_OWN_OFFERS_OLD) || (!oldProtocol && browseId == MARKETREQUEST_OWN_OFFERS)) {
		g_game().playerBrowseMarketOwnOffers(player->getID());
	} else if ((oldProtocol && browseId == MARKETREQUEST_OWN_HISTORY_OLD) || (!oldProtocol && browseId == MARKETREQUEST_OWN_HISTORY)) {
		g_game().playerBrowseMarketOwnHistory(player->getID());
	} else if (!oldProtocol) {
		uint16_t itemId = msg.get<uint16_t>();
		uint8_t tier = msg.get<uint8_t>();
		player->sendMarketEnter(player->getLastDepotId());
		g_game().playerBrowseMarket(player->getID(), itemId, tier);
	} else {
		g_game().playerBrowseMarket(player->getID(), browseId, 0);
	}
}

void ProtocolGame::parseMarketCreateOffer(NetworkMessage &msg) {
	uint8_t type = msg.getByte();
	uint16_t itemId = msg.get<uint16_t>();
	uint8_t itemTier = 0;
	if (!oldProtocol && Item::items[itemId].upgradeClassification > 0) {
		itemTier = msg.getByte();
	}

	uint16_t amount = msg.get<uint16_t>();
	uint64_t price = oldProtocol ? static_cast<uint64_t>(msg.get<uint32_t>()) : msg.get<uint64_t>();
	bool anonymous = (msg.getByte() != 0);
	if (amount > 0 && price > 0) {
		g_game().playerCreateMarketOffer(player->getID(), type, itemId, amount, price, itemTier, anonymous);
	}
}

void ProtocolGame::parseMarketCancelOffer(NetworkMessage &msg) {
	uint32_t timestamp = msg.get<uint32_t>();
	uint16_t counter = msg.get<uint16_t>();
	if (counter > 0) {
		g_game().playerCancelMarketOffer(player->getID(), timestamp, counter);
	}

	updateCoinBalance();
}

void ProtocolGame::parseMarketAcceptOffer(NetworkMessage &msg) {
	uint32_t timestamp = msg.get<uint32_t>();
	uint16_t counter = msg.get<uint16_t>();
	uint16_t amount = msg.get<uint16_t>();
	if (amount > 0 && counter > 0) {
		g_game().playerAcceptMarketOffer(player->getID(), timestamp, counter, amount);
	}

	updateCoinBalance();
}

void ProtocolGame::parseModalWindowAnswer(NetworkMessage &msg) {
	uint32_t id = msg.get<uint32_t>();
	uint8_t button = msg.getByte();
	uint8_t choice = msg.getByte();
	g_game().playerAnswerModalWindow(player->getID(), id, button, choice);
}

void ProtocolGame::parseRewardChestCollect(NetworkMessage &msg) {
	const auto position = msg.getPosition();
	auto itemId = msg.get<uint16_t>();
	auto stackPosition = msg.getByte();

	// Block collect reward
	auto useCollect = g_configManager().getBoolean(REWARD_CHEST_COLLECT_ENABLED, __FUNCTION__);
	if (!useCollect) {
		return;
	}

	auto maxCollectItems = g_configManager().getNumber(REWARD_CHEST_MAX_COLLECT_ITEMS, __FUNCTION__);
	g_game().playerRewardChestCollect(player->getID(), position, itemId, stackPosition, maxCollectItems);
}

void ProtocolGame::parseBrowseField(NetworkMessage &msg) {
	const Position &pos = msg.getPosition();
	g_game().playerBrowseField(player->getID(), pos);
}

void ProtocolGame::parseSeekInContainer(NetworkMessage &msg) {
	uint8_t containerId = msg.getByte();
	uint16_t index = msg.get<uint16_t>();
	auto primaryType = msg.getByte();
	g_game().playerSeekInContainer(player->getID(), containerId, index, primaryType);
}

// Send methods
void ProtocolGame::sendOpenPrivateChannel(const std::string &receiver) {
	NetworkMessage msg;
	msg.addByte(0xAD);
	msg.addString(receiver, "ProtocolGame::sendOpenPrivateChannel - receiver");
	writeToOutputBuffer(msg);
}

void ProtocolGame::sendExperienceTracker(int64_t rawExp, int64_t finalExp) {
	if (!player || oldProtocol) {
		return;
	}

	NetworkMessage msg;
	msg.addByte(0xAF);
	msg.add<int64_t>(rawExp);
	msg.add<int64_t>(finalExp);
	writeToOutputBuffer(msg);
}

void ProtocolGame::sendChannelEvent(uint16_t channelId, const std::string &playerName, ChannelEvent_t channelEvent) {
	NetworkMessage msg;
	msg.addByte(0xF3);
	msg.add<uint16_t>(channelId);
	msg.addString(playerName, "ProtocolGame::sendChannelEvent - playerName");
	msg.addByte(channelEvent);
	writeToOutputBuffer(msg);
}

void ProtocolGame::sendCreatureOutfit(std::shared_ptr<Creature> creature, const Outfit_t &outfit) {
	if (!canSee(creature)) {
		return;
	}

	NetworkMessage msg;
	msg.addByte(0x8E);
	msg.add<uint32_t>(creature->getID());
	AddOutfit(msg, outfit);
	if (!oldProtocol && outfit.lookMount != 0) {
		msg.addByte(outfit.lookMountHead);
		msg.addByte(outfit.lookMountBody);
		msg.addByte(outfit.lookMountLegs);
		msg.addByte(outfit.lookMountFeet);
	}
	writeToOutputBuffer(msg);
}

void ProtocolGame::sendCreatureLight(std::shared_ptr<Creature> creature) {
	if (!canSee(creature)) {
		return;
	}

	NetworkMessage msg;
	AddCreatureLight(msg, creature);
	writeToOutputBuffer(msg);
}

void ProtocolGame::addCreatureIcon(NetworkMessage &msg, std::shared_ptr<Creature> creature) {
	if (!creature || !player || oldProtocol) {
		return;
	}

	const auto icons = creature->getIcons();
	// client only supports 3 icons, otherwise it will crash
	const auto count = icons.size() > 3 ? 3 : icons.size();
	msg.addByte(count);
	for (uint8_t i = 0; i < count; ++i) {
		const auto icon = icons[i];
		msg.addByte(icon.serialize());
		msg.addByte(static_cast<uint8_t>(icon.category));
		msg.add<uint16_t>(icon.count);
	}
}

void ProtocolGame::sendCreatureIcon(std::shared_ptr<Creature> creature) {
	if (!creature || !player || oldProtocol) {
		return;
	}

	NetworkMessage msg;
	msg.addByte(0x8B);
	msg.add<uint32_t>(creature->getID());
	// Type 14 for this
	msg.addByte(14);
	addCreatureIcon(msg, creature);
	writeToOutputBuffer(msg);
}

void ProtocolGame::sendWorldLight(const LightInfo &lightInfo) {
	NetworkMessage msg;
	AddWorldLight(msg, lightInfo);
	writeToOutputBuffer(msg);
}

void ProtocolGame::sendTibiaTime(int32_t time) {
	if (!player || oldProtocol) {
		return;
	}

	NetworkMessage msg;
	msg.addByte(0xEF);
	msg.addByte(time / 60);
	msg.addByte(time % 60);
	writeToOutputBuffer(msg);
}

void ProtocolGame::sendCreatureWalkthrough(std::shared_ptr<Creature> creature, bool walkthrough) {
	if (!canSee(creature)) {
		return;
	}

	NetworkMessage msg;
	msg.addByte(0x92);
	msg.add<uint32_t>(creature->getID());
	msg.addByte(walkthrough ? 0x00 : 0x01);
	writeToOutputBuffer(msg);
}

void ProtocolGame::sendCreatureShield(std::shared_ptr<Creature> creature) {
	if (!canSee(creature)) {
		return;
	}

	NetworkMessage msg;
	msg.addByte(0x91);
	msg.add<uint32_t>(creature->getID());
	msg.addByte(player->getPartyShield(creature->getPlayer()));
	writeToOutputBuffer(msg);
}

void ProtocolGame::sendCreatureEmblem(std::shared_ptr<Creature> creature) {
	if (!creature || !canSee(creature) || oldProtocol) {
		return;
	}

	auto tile = creature->getTile();
	if (!tile) {
		return;
	}

	// Remove creature from client and re-add to update
	Position pos = creature->getPosition();
	int32_t stackpos = tile->getClientIndexOfCreature(player, creature);
	sendRemoveTileThing(pos, stackpos);
	NetworkMessage msg;
	msg.addByte(0x6A);
	msg.addPosition(pos);
	msg.addByte(static_cast<uint8_t>(stackpos));
	AddCreature(msg, creature, false, creature->getID());
	writeToOutputBuffer(msg);
}

void ProtocolGame::sendCreatureSkull(std::shared_ptr<Creature> creature) {
	if (g_game().getWorldType() != WORLD_TYPE_PVP) {
		return;
	}

	if (!canSee(creature)) {
		return;
	}

	NetworkMessage msg;
	msg.addByte(0x90);
	msg.add<uint32_t>(creature->getID());
	msg.addByte(skullToValue(player->getSkullClient(creature)));
	writeToOutputBuffer(msg);
}

void ProtocolGame::sendCreatureType(std::shared_ptr<Creature> creature, CreatureType creatureType) {
	NetworkMessage msg;
	msg.addByte(0x95);
	msg.add<uint32_t>(creature->getID());
	if (creatureType == CreatureType::SummonOthers) {
		creatureType = CreatureType::SummonPlayer;
	}
	msg.addByte(creatureTypeToValue(creatureType)); // type or any byte idk
	if (!oldProtocol && creatureType == CreatureType::SummonPlayer) {
		std::shared_ptr<Creature> master = creature->getMaster();
		if (master) {
			msg.add<uint32_t>(master->getID());
		} else {
			msg.add<uint32_t>(0);
		}
	}

	writeToOutputBuffer(msg);
}

void ProtocolGame::sendCreatureSquare(std::shared_ptr<Creature> creature, SquareColor_t color) {
	if (!canSee(creature)) {
		return;
	}

	NetworkMessage msg;
	msg.addByte(0x93);
	msg.add<uint32_t>(creature->getID());
	msg.addByte(0x01);
	msg.addByte(color);
	writeToOutputBuffer(msg);
}

void ProtocolGame::sendTutorial(uint8_t tutorialId) {
	NetworkMessage msg;
	msg.addByte(0xDC);
	msg.addByte(tutorialId);
	writeToOutputBuffer(msg);
}

void ProtocolGame::sendAddMarker(const Position &pos, uint8_t markType, const std::string &desc) {
	NetworkMessage msg;
	msg.addByte(0xDD);

	if (!oldProtocol) {
		msg.addByte(0x00); // unknow
	}

	msg.addPosition(pos);
	msg.addByte(markType);
	msg.addString(desc, "ProtocolGame::sendAddMarker - desc");
	writeToOutputBuffer(msg);
}

void ProtocolGame::sendCyclopediaCharacterNoData(CyclopediaCharacterInfoType_t characterInfoType, uint8_t errorCode) {
	if (!player || oldProtocol) {
		return;
	}

	NetworkMessage msg;
	msg.addByte(0xDA);
	msg.addByte(static_cast<uint8_t>(characterInfoType));
	msg.addByte(errorCode);
	writeToOutputBuffer(msg);
}

void ProtocolGame::sendCyclopediaCharacterBaseInformation() {
	if (!player || oldProtocol) {
		return;
	}

	NetworkMessage msg;
	msg.addByte(0xDA);
	msg.addByte(CYCLOPEDIA_CHARACTERINFO_BASEINFORMATION);
	msg.addByte(0x00);
	msg.addString(player->getName(), "ProtocolGame::sendCyclopediaCharacterBaseInformation - player->getName()");
	msg.addString(player->getVocation()->getVocName(), "ProtocolGame::sendCyclopediaCharacterBaseInformation - player->getVocation()->getVocName()");
	msg.add<uint16_t>(player->getLevel());
	AddOutfit(msg, player->getDefaultOutfit(), false);

	msg.addByte(0x00); // hide stamina
	msg.addString("", "ProtocolGame::sendCyclopediaCharacterBaseInformation - empty"); // character title
	writeToOutputBuffer(msg);
}

void ProtocolGame::sendCyclopediaCharacterGeneralStats() {
	if (!player || oldProtocol) {
		return;
	}

	NetworkMessage msg;
	msg.addByte(0xDA);
	msg.addByte(CYCLOPEDIA_CHARACTERINFO_GENERALSTATS);
	// Send no error
	// 1: No data available at the moment.
	// 2: You are not allowed to see this character's data.
	// 3: You are not allowed to inspect this character.
	msg.addByte(0x00);
	msg.add<uint64_t>(player->getExperience());
	msg.add<uint16_t>(player->getLevel());
	msg.addByte(player->getLevelPercent());
	msg.add<uint16_t>(player->getBaseXpGain()); // BaseXPGainRate
	msg.add<uint16_t>(player->getGrindingXpBoost()); // LowLevelBonus
	msg.add<uint16_t>(player->getStoreXpBoost()); // XPBoost
	msg.add<uint16_t>(player->getStaminaXpBoost()); // StaminaMultiplier(100=x1.0)
	msg.add<uint16_t>(player->getExpBoostStamina()); // xpBoostRemainingTime
	msg.addByte(0x01); // canBuyXpBoost
	msg.add<uint32_t>(std::min<int32_t>(player->getHealth(), std::numeric_limits<uint16_t>::max()));
	msg.add<uint32_t>(std::min<int32_t>(player->getMaxHealth(), std::numeric_limits<uint16_t>::max()));
	msg.add<uint32_t>(std::min<int32_t>(player->getMana(), std::numeric_limits<uint16_t>::max()));
	msg.add<uint32_t>(std::min<int32_t>(player->getMaxMana(), std::numeric_limits<uint16_t>::max()));
	msg.addByte(player->getSoul());
	msg.add<uint16_t>(player->getStaminaMinutes());

	std::shared_ptr<Condition> condition = player->getCondition(ConditionType::Regeneration, ConditionId_t::Default);
	msg.add<uint16_t>(condition ? condition->getTicks() / 1000 : 0x00);
	msg.add<uint16_t>(player->getOfflineTrainingTime() / 60 / 1000);
	msg.add<uint16_t>(player->getSpeed());
	msg.add<uint16_t>(player->getBaseSpeed());
	msg.add<uint32_t>(player->getCapacity());
	msg.add<uint32_t>(player->getCapacity());
	msg.add<uint32_t>(player->hasFlag(PlayerFlags_t::HasInfiniteCapacity) ? 1000000 : player->getFreeCapacity());
	msg.addByte(8);
	msg.addByte(1);
	msg.add<uint16_t>(player->getMagicLevel());
	msg.add<uint16_t>(player->getBaseMagicLevel());
	msg.add<uint16_t>(player->getLoyaltyMagicLevel());
	msg.add<uint16_t>(player->getMagicLevelPercent() * 100);

	for (uint8_t i = SKILL_FIRST; i < SKILL_CRITICAL_HIT_CHANCE; ++i) {
		static const uint8_t HardcodedSkillIds[] = { 11, 9, 8, 10, 7, 6, 13 };
		skills_t skill = static_cast<skills_t>(i);
		if (!oldProtocol && (skill == SKILL_LIFE_LEECH_CHANCE || skill == SKILL_MANA_LEECH_CHANCE)) {
			continue;
		}
		msg.addByte(HardcodedSkillIds[i]);
		msg.add<uint16_t>(std::min<int32_t>(player->getSkillLevel(skill), std::numeric_limits<uint16_t>::max()));
		msg.add<uint16_t>(player->getBaseSkill(skill));
		msg.add<uint16_t>(player->getLoyaltySkill(skill));
		msg.add<uint16_t>(player->getSkillPercent(skill) * 100);
	}

	auto bufferPosition = msg.getBufferPosition();
	msg.skipBytes(1);
	uint8_t total = 0;
	for (auto combat : magic_enum::enum_values<CombatType>()) {
		if (combat >= CombatType::AgonyDamage) {
			continue;
		}

		auto specializedMagicLevel = player->getSpecializedMagicLevel(combat);
		if (specializedMagicLevel > 0) {
			++total;
			msg.addByte(getCipbiaElement(combat));
			msg.add<uint16_t>(specializedMagicLevel);
		}
	}
	msg.setBufferPosition(bufferPosition);
	msg.addByte(total);
	writeToOutputBuffer(msg);
}

void ProtocolGame::sendCyclopediaCharacterCombatStats() {
	if (!player || oldProtocol) {
		return;
	}

	NetworkMessage msg;
	msg.addByte(0xDA);
	msg.addByte(CYCLOPEDIA_CHARACTERINFO_COMBATSTATS);
	msg.addByte(0x00);
	for (uint8_t i = SKILL_CRITICAL_HIT_CHANCE; i <= SKILL_LAST; ++i) {
		if (!oldProtocol && (i == SKILL_LIFE_LEECH_CHANCE || i == SKILL_MANA_LEECH_CHANCE)) {
			continue;
		}
		skills_t skill = static_cast<skills_t>(i);
		msg.add<uint16_t>(std::min<int32_t>(player->getSkillLevel(skill), std::numeric_limits<uint16_t>::max()));
		msg.add<uint16_t>(0);
	}

	// Version 12.81 new skill (Fatal, Dodge and Momentum)
	sendForgeSkillStats(msg);

	// Cleave (12.70)
	msg.add<uint16_t>(static_cast<uint16_t>(player->getCleavePercent()));
	// Magic shield capacity (12.70)
	msg.add<uint16_t>(static_cast<uint16_t>(player->getMagicShieldCapacityFlat())); // Direct bonus
	msg.add<uint16_t>(static_cast<uint16_t>(player->getMagicShieldCapacityPercent())); // Percentage bonus

	// Perfect shot range (12.70)
	for (uint8_t range = 1; range <= 5; range++) {
		msg.add<uint16_t>(static_cast<uint16_t>(player->getPerfectShotDamage(range)));
	}

	// Damage reflection (12.70)
	msg.add<uint16_t>(static_cast<uint16_t>(player->getReflectFlat(CombatType::PhysicalDamage)));

	uint8_t haveBlesses = 0;
	uint8_t blessings = 8;
	for (uint8_t i = 1; i < blessings; ++i) {
		if (player->hasBlessing(i)) {
			++haveBlesses;
		}
	}

	msg.addByte(haveBlesses);
	msg.addByte(blessings);

	std::shared_ptr<Item> weapon = player->getWeapon();
	if (weapon) {
		const ItemType &it = Item::items[weapon->getID()];
		if (it.weaponType == WEAPON_WAND) {
			msg.add<uint16_t>(it.maxHitChance);
			msg.addByte(getCipbiaElement(it.combatType));
			msg.addByte(0);
			msg.addByte(0);
		} else if (it.weaponType == WEAPON_DISTANCE || it.weaponType == WEAPON_AMMO || it.weaponType == WEAPON_MISSILE) {
			int32_t attackValue = weapon->getAttack();
			if (it.weaponType == WEAPON_AMMO) {
				std::shared_ptr<Item> weaponItem = player->getWeapon(true);
				if (weaponItem) {
					attackValue += weaponItem->getAttack();
				}
			}

			int32_t attackSkill = player->getSkillLevel(SKILL_DISTANCE);
			float attackFactor = player->getAttackFactor();
			int32_t maxDamage = static_cast<int32_t>(Weapons::getMaxWeaponDamage(player->getLevel(), attackSkill, attackValue, attackFactor, true) * player->getVocation()->distDamageMultiplier);
			if (it.abilities && it.abilities->elementType != CombatType::None) {
				maxDamage += static_cast<int32_t>(Weapons::getMaxWeaponDamage(player->getLevel(), attackSkill, attackValue - weapon->getAttack() + it.abilities->elementDamage, attackFactor, true) * player->getVocation()->distDamageMultiplier);
			}
			msg.add<uint16_t>(maxDamage >> 1);
			msg.addByte(CIPBIA_ELEMENTAL_PHYSICAL);
			if (it.abilities && it.abilities->elementType != CombatType::None) {
				if (attackValue) {
					msg.addByte(static_cast<uint32_t>(it.abilities->elementDamage) * 100 / attackValue);
				} else {
					msg.addByte(0);
				}
				msg.addByte(getCipbiaElement(it.abilities->elementType));
			} else {
				handleImbuementDamage(msg, player);
			}
		} else {
			int32_t attackValue = std::max<int32_t>(0, weapon->getAttack());
			int32_t attackSkill = player->getWeaponSkill(weapon);
			float attackFactor = player->getAttackFactor();
			int32_t maxDamage = static_cast<int32_t>(Weapons::getMaxWeaponDamage(player->getLevel(), attackSkill, attackValue, attackFactor, true) * player->getVocation()->meleeDamageMultiplier);
			if (it.abilities && it.abilities->elementType != CombatType::None) {
				maxDamage += static_cast<int32_t>(Weapons::getMaxWeaponDamage(player->getLevel(), attackSkill, it.abilities->elementDamage, attackFactor, true) * player->getVocation()->meleeDamageMultiplier);
			}
			msg.add<uint16_t>(maxDamage >> 1);
			msg.addByte(CIPBIA_ELEMENTAL_PHYSICAL);
			if (it.abilities && it.abilities->elementType != CombatType::None) {
				if (attackValue) {
					msg.addByte(static_cast<uint32_t>(it.abilities->elementDamage) * 100 / attackValue);
				} else {
					msg.addByte(0);
				}
				msg.addByte(getCipbiaElement(it.abilities->elementType));
			} else {
				handleImbuementDamage(msg, player);
			}
		}
	} else {
		float attackFactor = player->getAttackFactor();
		int32_t attackSkill = player->getSkillLevel(SKILL_FIST);
		int32_t attackValue = 7;

		int32_t maxDamage = Weapons::getMaxWeaponDamage(player->getLevel(), attackSkill, attackValue, attackFactor, true);
		msg.add<uint16_t>(maxDamage >> 1);
		msg.addByte(CIPBIA_ELEMENTAL_PHYSICAL);
		msg.addByte(0);
		msg.addByte(0);
	}

	msg.add<uint16_t>(player->getArmor());
	msg.add<uint16_t>(player->getDefense());
	// Wheel of destiny mitigation
	if (g_configManager().getBoolean(TOGGLE_WHEELSYSTEM, __FUNCTION__)) {
		msg.addDouble(player->getMitigation());
	} else {
		msg.addDouble(0);
	}

	// Store the "combats" to increase in absorb values function and send to client later
	uint8_t combats = 0;
	auto startCombats = msg.getBufferPosition();
	msg.skipBytes(1);

	// Calculate and parse the combat absorbs values
	calculateAbsorbValues(player, msg, combats);

	// Now set the buffer position skiped and send the total combats count
	auto endCombats = msg.getBufferPosition();
	msg.setBufferPosition(startCombats);
	msg.addByte(combats);
	msg.setBufferPosition(endCombats);

	// Concoctions potions (12.70)
	auto startConcoctions = msg.getBufferPosition();
	msg.skipBytes(1);
	auto activeConcoctions = player->getActiveConcoctions();
	uint8_t concoctions = 0;
	for (const auto &concoction : activeConcoctions) {
		if (concoction.second == 0) {
			continue;
		}
		msg.add<uint16_t>(concoction.first);
		msg.add<uint16_t>(concoction.second);
		++concoctions;
	}

	msg.setBufferPosition(startConcoctions);
	msg.addByte(concoctions);

	writeToOutputBuffer(msg);
}

void ProtocolGame::sendCyclopediaCharacterRecentDeaths(uint16_t page, uint16_t pages, const std::vector<RecentDeathEntry> &entries) {
	if (!player || oldProtocol) {
		return;
	}

	NetworkMessage msg;
	msg.addByte(0xDA);
	msg.addByte(CYCLOPEDIA_CHARACTERINFO_RECENTDEATHS);
	msg.addByte(0x00);
	msg.add<uint16_t>(page);
	msg.add<uint16_t>(pages);
	msg.add<uint16_t>(entries.size());
	for (const RecentDeathEntry &entry : entries) {
		msg.add<uint32_t>(entry.timestamp);
		msg.addString(entry.cause, "ProtocolGame::sendCyclopediaCharacterRecentDeaths - entry.cause");
	}
	writeToOutputBuffer(msg);
}

void ProtocolGame::sendCyclopediaCharacterRecentPvPKills(uint16_t page, uint16_t pages, const std::vector<RecentPvPKillEntry> &entries) {
	if (!player || oldProtocol) {
		return;
	}

	NetworkMessage msg;
	msg.addByte(0xDA);
	msg.addByte(CYCLOPEDIA_CHARACTERINFO_RECENTPVPKILLS);
	msg.addByte(0x00);
	msg.add<uint16_t>(page);
	msg.add<uint16_t>(pages);
	msg.add<uint16_t>(entries.size());
	for (const RecentPvPKillEntry &entry : entries) {
		msg.add<uint32_t>(entry.timestamp);
		msg.addString(entry.description, "ProtocolGame::sendCyclopediaCharacterRecentPvPKills - entry.description");
		msg.addByte(entry.status);
	}
	writeToOutputBuffer(msg);
}

void ProtocolGame::sendCyclopediaCharacterAchievements(uint16_t secretsUnlocked, std::vector<std::pair<Achievement, uint32_t>> achievementsUnlocked) {
	if (!player || oldProtocol) {
		return;
	}

	NetworkMessage msg;
	msg.addByte(0xDA);
	msg.addByte(CYCLOPEDIA_CHARACTERINFO_ACHIEVEMENTS);
	msg.addByte(0x00); // 0x00 Here means 'no error'
	msg.add<uint16_t>(player->achiev()->getPoints());
	msg.add<uint16_t>(secretsUnlocked);
	msg.add<uint16_t>(static_cast<uint16_t>(achievementsUnlocked.size()));
	std::string messageAchievName = "ProtocolGame::sendCyclopediaCharacterAchievements - achievement.name";
	std::string messageAchievDesc = "ProtocolGame::sendCyclopediaCharacterAchievements - achievement.description";
	for (const auto &[achievement, addedTimestamp] : achievementsUnlocked) {
		msg.add<uint16_t>(achievement.id);
		msg.add<uint32_t>(addedTimestamp);
		if (achievement.secret) {
			msg.addByte(0x01);
			msg.addString(achievement.name, messageAchievName);
			msg.addString(achievement.description, messageAchievDesc);
			msg.addByte(achievement.grade);
		} else {
			msg.addByte(0x00);
		}
	}
	writeToOutputBuffer(msg);
}

void ProtocolGame::sendCyclopediaCharacterItemSummary() {
	if (!player || oldProtocol) {
		return;
	}

	NetworkMessage msg;
	msg.addByte(0xDA);
	msg.addByte(CYCLOPEDIA_CHARACTERINFO_ITEMSUMMARY);
	msg.addByte(0x00);

	msg.add<uint16_t>(0);
	msg.add<uint16_t>(0);
	msg.add<uint16_t>(0);
	msg.add<uint16_t>(0);
	msg.add<uint16_t>(0);

	writeToOutputBuffer(msg);
}

void ProtocolGame::sendCyclopediaCharacterOutfitsMounts() {
	if (!player || oldProtocol) {
		return;
	}

	NetworkMessage msg;
	msg.addByte(0xDA);
	msg.addByte(CYCLOPEDIA_CHARACTERINFO_OUTFITSMOUNTS);
	msg.addByte(0x00);
	Outfit_t currentOutfit = player->getDefaultOutfit();

	uint16_t outfitSize = 0;
	auto startOutfits = msg.getBufferPosition();
	msg.skipBytes(2);

	const auto outfits = Outfits::getInstance().getOutfits(player->getSex());
	for (const auto &outfit : outfits) {
		uint8_t addons;
		if (!player->getOutfitAddons(outfit, addons)) {
			continue;
		}
		const std::string from = outfit->from;
		++outfitSize;

		msg.add<uint16_t>(outfit->lookType);
		msg.addString(outfit->name, "ProtocolGame::sendCyclopediaCharacterOutfitsMounts - outfit->name");
		msg.addByte(addons);
		if (from == "store") {
			msg.addByte(CYCLOPEDIA_CHARACTERINFO_OUTFITTYPE_STORE);
		} else if (from == "quest") {
			msg.addByte(CYCLOPEDIA_CHARACTERINFO_OUTFITTYPE_QUEST);
		} else {
			msg.addByte(CYCLOPEDIA_CHARACTERINFO_OUTFITTYPE_NONE);
		}
		if (outfit->lookType == currentOutfit.lookType) {
			msg.add<uint32_t>(1000);
		} else {
			msg.add<uint32_t>(0);
		}
	}
	if (outfitSize > 0) {
		msg.addByte(currentOutfit.lookHead);
		msg.addByte(currentOutfit.lookBody);
		msg.addByte(currentOutfit.lookLegs);
		msg.addByte(currentOutfit.lookFeet);
	}

	uint16_t mountSize = 0;
	auto startMounts = msg.getBufferPosition();
	msg.skipBytes(2);
	for (const auto &mount : g_game().mounts.getMounts()) {
		const std::string type = mount->type;
		if (player->hasMount(mount)) {
			++mountSize;

			msg.add<uint16_t>(mount->clientId);
			msg.addString(mount->name, "ProtocolGame::sendCyclopediaCharacterOutfitsMounts - mount->name");
			if (type == "store") {
				msg.addByte(CYCLOPEDIA_CHARACTERINFO_OUTFITTYPE_STORE);
			} else if (type == "quest") {
				msg.addByte(CYCLOPEDIA_CHARACTERINFO_OUTFITTYPE_QUEST);
			} else {
				msg.addByte(CYCLOPEDIA_CHARACTERINFO_OUTFITTYPE_NONE);
			}
			msg.add<uint32_t>(1000);
		}
	}
	if (mountSize > 0) {
		msg.addByte(currentOutfit.lookMountHead);
		msg.addByte(currentOutfit.lookMountBody);
		msg.addByte(currentOutfit.lookMountLegs);
		msg.addByte(currentOutfit.lookMountFeet);
	}

	uint16_t familiarsSize = 0;
	auto startFamiliars = msg.getBufferPosition();
	msg.skipBytes(2);
	const auto familiars = Familiars::getInstance().getFamiliars(player->getVocationId());
	for (const Familiar &familiar : familiars) {
		const std::string type = familiar.type;
		if (!player->getFamiliar(familiar)) {
			continue;
		}
		++familiarsSize;
		msg.add<uint16_t>(familiar.lookType);
		msg.addString(familiar.name, "ProtocolGame::sendCyclopediaCharacterOutfitsMounts - familiar.name");
		if (type == "quest") {
			msg.addByte(CYCLOPEDIA_CHARACTERINFO_OUTFITTYPE_QUEST);
		} else {
			msg.addByte(CYCLOPEDIA_CHARACTERINFO_OUTFITTYPE_NONE);
		}
		msg.add<uint32_t>(0);
	}

	msg.setBufferPosition(startOutfits);
	msg.add<uint16_t>(outfitSize);
	msg.setBufferPosition(startMounts);
	msg.add<uint16_t>(mountSize);
	msg.setBufferPosition(startFamiliars);
	msg.add<uint16_t>(familiarsSize);
	writeToOutputBuffer(msg);
}

void ProtocolGame::sendCyclopediaCharacterStoreSummary() {
	if (!player || oldProtocol) {
		return;
	}

	NetworkMessage msg;
	msg.addByte(0xDA);
	msg.addByte(CYCLOPEDIA_CHARACTERINFO_STORESUMMARY);
	msg.addByte(0x00);
	// Remaining Store Xp Boost Time
	msg.add<uint32_t>(player->getExpBoostStamina());
	// RemainingDailyRewardXpBoostTime
	msg.add<uint32_t>(0);
	msg.addByte(0x00);
	msg.addByte(0x00);
	msg.addByte(0x00);
	msg.addByte(0x00);
	msg.addByte(0x00);
	msg.addByte(0x00);
	msg.addByte(0x00);
	msg.addByte(0x00);
	msg.add<uint16_t>(0);
	writeToOutputBuffer(msg);
}

void ProtocolGame::sendCyclopediaCharacterInspection() {
	if (!player || oldProtocol) {
		return;
	}

	NetworkMessage msg;
	msg.addByte(0xDA);
	msg.addByte(CYCLOPEDIA_CHARACTERINFO_INSPECTION);
	msg.addByte(0x00);
	uint8_t inventoryItems = 0;
	auto startInventory = msg.getBufferPosition();
	msg.skipBytes(1);
	for (std::underlying_type<Slots_t>::type slot = CONST_SLOT_FIRST; slot <= CONST_SLOT_LAST; slot++) {
		std::shared_ptr<Item> inventoryItem = player->getInventoryItem(static_cast<Slots_t>(slot));
		if (inventoryItem) {
			++inventoryItems;

			msg.addByte(slot);
			msg.addString(inventoryItem->getName(), "ProtocolGame::sendCyclopediaCharacterInspection - inventoryItem->getName()");
			AddItem(msg, inventoryItem);
			msg.addByte(0);

			auto descriptions = Item::getDescriptions(Item::items[inventoryItem->getID()], inventoryItem);
			msg.addByte(descriptions.size());
			for (const auto &description : descriptions) {
				msg.addString(description.first, "ProtocolGame::sendCyclopediaCharacterInspection - description.first");
				msg.addString(description.second, "ProtocolGame::sendCyclopediaCharacterInspection - description.second");
			}
		}
	}
	msg.addString(player->getName(), "ProtocolGame::sendCyclopediaCharacterInspection - player->getName()");
	AddOutfit(msg, player->getDefaultOutfit(), false);

	// Player overall summary
	uint8_t playerDescriptionSize = 0;
	auto playerDescriptionPosition = msg.getBufferPosition();
	msg.skipBytes(1);

	// Level description
	playerDescriptionSize++;
	msg.addString("Level", "ProtocolGame::sendCyclopediaCharacterInspection - Level");

	// Vocation description
	playerDescriptionSize++;
	msg.addString(std::to_string(player->getLevel()), "ProtocolGame::sendCyclopediaCharacterInspection - std::to_string(player->getLevel())");
	msg.addString("Vocation", "ProtocolGame::sendCyclopediaCharacterInspection - Vocation");
	msg.addString(player->getVocation()->getVocName(), "ProtocolGame::sendCyclopediaCharacterInspection - player->getVocation()->getVocName()");

	// Loyalty title
	if (player->getLoyaltyTitle().length() != 0) {
		playerDescriptionSize++;
		msg.addString("Loyalty Title", "ProtocolGame::sendCyclopediaCharacterInspection - Loyalty Title");
		msg.addString(player->getLoyaltyTitle(), "ProtocolGame::sendCyclopediaCharacterInspection - player->getLoyaltyTitle()");
	}

	// Outfit description
	playerDescriptionSize++;
	msg.addString("Outfit", "ProtocolGame::sendCyclopediaCharacterInspection - Outfit");
	if (const auto outfit = Outfits::getInstance().getOutfitByLookType(player->getSex(), player->getDefaultOutfit().lookType)) {
		msg.addString(outfit->name, "ProtocolGame::sendCyclopediaCharacterInspection - outfit->name");
	} else {
		msg.addString("unknown", "ProtocolGame::sendCyclopediaCharacterInspection - unknown");
	}

	msg.setBufferPosition(startInventory);
	msg.addByte(inventoryItems);

	msg.setBufferPosition(playerDescriptionPosition);
	msg.addByte(playerDescriptionSize);

	writeToOutputBuffer(msg);
}

void ProtocolGame::sendCyclopediaCharacterBadges() {
	if (!player || oldProtocol) {
		return;
	}

	NetworkMessage msg;
	msg.addByte(0xDA);
	msg.addByte(CYCLOPEDIA_CHARACTERINFO_BADGES);
	msg.addByte(0x00);
	// ShowAccountInformation
	msg.addByte(0x01);
	// if ShowAccountInformation show IsOnline, IsPremium, character title, badges
	// IsOnline
	const auto loggedPlayer = g_game().getPlayerUniqueLogin(player->getName());
	msg.addByte(loggedPlayer ? 0x01 : 0x00);
	// IsPremium (GOD has always 'Premium')
	msg.addByte(player->isPremium() ? 0x01 : 0x00);
	// Character loyalty title
	msg.addString(player->getLoyaltyTitle(), "ProtocolGame::sendCyclopediaCharacterBadges - player->getLoyaltyTitle()");
	// Enable badges
	msg.addByte(0x00);
	// Todo badges loop
	writeToOutputBuffer(msg);
}

void ProtocolGame::sendCyclopediaCharacterTitles() {
	if (!player || oldProtocol) {
		return;
	}

	NetworkMessage msg;
	msg.addByte(0xDA);
	msg.addByte(CYCLOPEDIA_CHARACTERINFO_TITLES);
	msg.addByte(0x00);
	msg.addByte(0x00);
	msg.addByte(0x00);
	writeToOutputBuffer(msg);
}

void ProtocolGame::sendReLoginWindow(uint8_t unfairFightReduction) {
	NetworkMessage msg;
	msg.addByte(0x28);
	msg.addByte(0x00);
	msg.addByte(unfairFightReduction);
	if (!oldProtocol) {
		msg.addByte(0x00); // use death redemption (boolean)
	}
	writeToOutputBuffer(msg);
}

void ProtocolGame::sendStats() {
	NetworkMessage msg;
	AddPlayerStats(msg);
	writeToOutputBuffer(msg);
}

void ProtocolGame::sendBasicData() {
	if (!player) {
		return;
	}

	NetworkMessage msg;
	msg.addByte(0x9F);
	if (player->isPremium() || player->isVip()) {
		msg.addByte(1);
		msg.add<uint32_t>(getTimeNow() + ((player->getPremiumDays() + 1) * 86400));
	} else {
		msg.addByte(0);
		msg.add<uint32_t>(0);
	}
	msg.addByte(player->getVocation()->getClientId());

	// Prey window
	if (player->getVocation()->getId() == 0 && player->getGroup()->id < GROUP_TYPE_GAMEMASTER) {
		msg.addByte(0);
	} else {
		msg.addByte(1); // has reached Main (allow player to open Prey window)
	}

	// Filter only valid ids
	std::list<uint16_t> spellsList = g_spells().getSpellsByVocation(player->getVocationId());
	std::vector<std::shared_ptr<InstantSpell>> validSpells;
	for (uint16_t sid : spellsList) {
		auto spell = g_spells().getInstantSpellById(sid);
		if (spell && spell->getSpellId() > 0) {
			validSpells.push_back(spell);
		}
	}

	// Send total size of spells
	msg.add<uint16_t>(validSpells.size());
	// Send each spell valid ids
	for (auto spell : validSpells) {
		if (!spell) {
			continue;
		}

		// Only send valid spells to old client
		if (oldProtocol) {
			msg.addByte(spell->getSpellId());
			continue;
		}

		if (spell->isLearnable() && !player->hasLearnedInstantSpell(spell->getName())) {
			msg.add<uint16_t>(0);
		} else if (spell && spell->isLearnable() && player->hasLearnedInstantSpell(spell->getName())) {
			// Ignore spell if not have wheel grade (or send if you have)
			auto grade = player->wheel()->getSpellUpgrade(spell->getName());
			if (static_cast<uint8_t>(grade) == 0) {
				msg.add<uint16_t>(0);
			} else {
				msg.add<uint16_t>(spell->getSpellId());
			}
		} else {
			msg.add<uint16_t>(spell->getSpellId());
		}
	}

	if (!oldProtocol) {
		msg.addByte(player->getVocation()->getMagicShield()); // bool - determine whether magic shield is active or not
	}

	writeToOutputBuffer(msg);
}

void ProtocolGame::sendBlessStatus() {
	if (!player) {
		return;
	}

	NetworkMessage msg;
	// uint8_t maxClientBlessings = (player->operatingSystem == CLIENTOS_NEW_WINDOWS) ? 8 : 6; (compartability for the client 10)
	// Ignore ToF (bless 1)
	uint8_t blessCount = 0;
	uint16_t flag = 0;
	uint16_t pow2 = 2;
	for (int i = 1; i <= 8; i++) {
		if (player->hasBlessing(i)) {
			if (i > 1) {
				blessCount++;
			}

			flag |= pow2;
		}
	}

	msg.addByte(0x9C);
	if (oldProtocol) {
		msg.add<uint16_t>(blessCount >= 5 ? 0x01 : 0x00);
	} else {
		bool glow = player->getVocationId() > VOCATION_NONE && ((g_configManager().getBoolean(INVENTORY_GLOW, __FUNCTION__) && blessCount >= 5) || player->getLevel() < g_configManager().getNumber(ADVENTURERSBLESSING_LEVEL, __FUNCTION__));
		msg.add<uint16_t>(glow ? 1 : 0); // Show up the glowing effect in items if you have all blesses or adventurer's blessing
		msg.addByte((blessCount >= 7) ? 3 : ((blessCount >= 5) ? 2 : 1)); // 1 = Disabled | 2 = normal | 3 = green
	}

	writeToOutputBuffer(msg);
}

void ProtocolGame::sendPremiumTrigger() {
	if (!g_configManager().getBoolean(FREE_PREMIUM, __FUNCTION__) && !g_configManager().getBoolean(VIP_SYSTEM_ENABLED, __FUNCTION__)) {
		NetworkMessage msg;
		msg.addByte(0x9E);
		msg.addByte(16);
		for (uint16_t i = 0; i <= 15; i++) {
			// PREMIUM_TRIGGER_TRAIN_OFFLINE = false, PREMIUM_TRIGGER_XP_BOOST = false, PREMIUM_TRIGGER_MARKET = false, PREMIUM_TRIGGER_VIP_LIST = false, PREMIUM_TRIGGER_DEPOT_SPACE = false, PREMIUM_TRIGGER_INVITE_PRIVCHAT = false
			msg.addByte(0x01);
		}
		writeToOutputBuffer(msg);
	}
}

void ProtocolGame::sendTextMessage(const TextMessage &message) {
	if (message.type == MESSAGE_NONE) {
		g_logger().error("[ProtocolGame::sendTextMessage] - Message type is wrong, missing or invalid for player with name {}, on position {}", player->getName(), player->getPosition().toString());
		player->sendTextMessage(MESSAGE_ADMINISTRATOR, "There was a problem requesting your message, please contact the administrator");
		return;
	}

	MessageClasses internalType = message.type;
	if (oldProtocol && message.type > MESSAGE_LAST_OLDPROTOCOL) {
		switch (internalType) {
			case MESSAGE_REPORT: {
				internalType = MESSAGE_LOOT;
				break;
			}
			case MESSAGE_HOTKEY_PRESSED: {
				internalType = MESSAGE_LOOK;
				break;
			}
			case MESSAGE_TUTORIAL_HINT: {
				internalType = MESSAGE_LOGIN;
				break;
			}
			case MESSAGE_THANK_YOU: {
				internalType = MESSAGE_LOGIN;
				break;
			}
			case MESSAGE_MARKET: {
				internalType = MESSAGE_GAME_HIGHLIGHT;
				break;
			}
			case MESSAGE_MANA: {
				internalType = MESSAGE_THANK_YOU;
				break;
			}
			case MESSAGE_BEYOND_LAST: {
				internalType = MESSAGE_LOOT;
				break;
			}
			case MESSAGE_ATTENTION: {
				internalType = MESSAGE_DAMAGE_DEALT;
				break;
			}
			case MESSAGE_BOOSTED_CREATURE: {
				internalType = MESSAGE_LOOT;
				break;
			}
			case MESSAGE_OFFLINE_TRAINING: {
				internalType = MESSAGE_LOOT;
				break;
			}
			case MESSAGE_TRANSACTION: {
				internalType = MESSAGE_LOOT;
				break;
			}
			case MESSAGE_POTION: {
				internalType = MESSAGE_FAILURE;
				break;
			}

			default: {
				internalType = MESSAGE_EVENT_ADVANCE;
				break;
			}
		}
	}

	NetworkMessage msg;
	msg.addByte(0xB4);
	msg.addByte(internalType);
	switch (internalType) {
		case MESSAGE_DAMAGE_DEALT:
		case MESSAGE_DAMAGE_RECEIVED:
		case MESSAGE_DAMAGE_OTHERS: {
			msg.addPosition(message.position);
			msg.add<uint32_t>(message.primary.value);
			msg.addByte(message.primary.color);
			msg.add<uint32_t>(message.secondary.value);
			msg.addByte(message.secondary.color);
			break;
		}
		case MESSAGE_HEALED:
		case MESSAGE_HEALED_OTHERS: {
			if (!oldProtocol) {
				msg.addPosition(message.position);
				msg.add<uint32_t>(message.primary.value);
				msg.addByte(message.primary.color);
			}
			break;
		}
		case MESSAGE_EXPERIENCE:
		case MESSAGE_EXPERIENCE_OTHERS: {
			msg.addPosition(message.position);
			if (!oldProtocol) {
				msg.add<uint64_t>(message.primary.value);
			} else {
				msg.add<uint32_t>(message.primary.value);
			}
			msg.addByte(message.primary.color);
			break;
		}
		case MESSAGE_GUILD:
		case MESSAGE_PARTY_MANAGEMENT:
		case MESSAGE_PARTY:
			msg.add<uint16_t>(message.channelId);
			break;
		default:
			break;
	}
	msg.addString(message.text, "ProtocolGame::sendTextMessage - message.text");
	writeToOutputBuffer(msg);
}

void ProtocolGame::sendClosePrivate(uint16_t channelId) {
	NetworkMessage msg;
	msg.addByte(0xB3);
	msg.add<uint16_t>(channelId);
	writeToOutputBuffer(msg);
}

void ProtocolGame::sendCreatePrivateChannel(uint16_t channelId, const std::string &channelName) {
	NetworkMessage msg;
	msg.addByte(0xB2);
	msg.add<uint16_t>(channelId);
	msg.addString(channelName, "ProtocolGame::sendCreatePrivateChannel - channelName");
	msg.add<uint16_t>(0x01);
	msg.addString(player->getName(), "ProtocolGame::sendCreatePrivateChannel - player->getName()");
	msg.add<uint16_t>(0x00);
	writeToOutputBuffer(msg);
}

void ProtocolGame::sendChannelsDialog() {
	NetworkMessage msg;
	msg.addByte(0xAB);

	const ChannelList &list = g_chat().getChannelList(player);
	msg.addByte(list.size());
	for (const auto &channel : list) {
		msg.add<uint16_t>(channel->getId());
		msg.addString(channel->getName(), "ProtocolGame::sendChannelsDialog - channel->getName()");
	}

	writeToOutputBuffer(msg);
}

void ProtocolGame::sendChannel(uint16_t channelId, const std::string &channelName, const UsersMap* channelUsers, const InvitedMap* invitedUsers) {
	NetworkMessage msg;
	msg.addByte(0xAC);

	msg.add<uint16_t>(channelId);
	msg.addString(channelName, "ProtocolGame::sendChannel - channelName");

	if (channelUsers) {
		msg.add<uint16_t>(channelUsers->size());
		for (const auto &it : *channelUsers) {
			msg.addString(it.second->getName(), "ProtocolGame::sendChannel - it.second->getName()");
		}
	} else {
		msg.add<uint16_t>(0x00);
	}

	if (invitedUsers) {
		msg.add<uint16_t>(invitedUsers->size());
		for (const auto &it : *invitedUsers) {
			msg.addString(it.second->getName(), "ProtocolGame::sendChannel - it.second->getName()");
		}
	} else {
		msg.add<uint16_t>(0x00);
	}
	writeToOutputBuffer(msg);
}

void ProtocolGame::sendChannelMessage(const std::string &author, const std::string &text, TalkType type, uint16_t channel) {
	NetworkMessage msg;
	msg.addByte(0xAA);
	msg.add<uint32_t>(0x00);
	msg.addString(author, "ProtocolGame::sendChannelMessage - author");
	msg.add<uint16_t>(0x00);
	msg.addByte(type);
	msg.add<uint16_t>(channel);
	msg.addString(text, "ProtocolGame::sendChannelMessage - text");
	writeToOutputBuffer(msg);
}

void ProtocolGame::sendIcons(uint32_t icons) {
	NetworkMessage msg;
	msg.addByte(0xA2);
	if (oldProtocol) {
		msg.add<uint16_t>(static_cast<uint16_t>(icons));
	} else {
		msg.add<uint32_t>(icons);
		msg.addByte(0x00); // 13.20 icon counter
	}
	writeToOutputBuffer(msg);
}

void ProtocolGame::sendUnjustifiedPoints(const uint8_t &dayProgress, const uint8_t &dayLeft, const uint8_t &weekProgress, const uint8_t &weekLeft, const uint8_t &monthProgress, const uint8_t &monthLeft, const uint8_t &skullDuration) {
	NetworkMessage msg;
	msg.addByte(0xB7);
	msg.addByte(dayProgress);
	msg.addByte(dayLeft);
	msg.addByte(weekProgress);
	msg.addByte(weekLeft);
	msg.addByte(monthProgress);
	msg.addByte(monthLeft);
	msg.addByte(skullDuration);
	writeToOutputBuffer(msg);
}

void ProtocolGame::sendContainer(uint8_t cid, std::shared_ptr<Container> container, bool hasParent, uint16_t firstIndex) {
	if (!player) {
		return;
	}

	NetworkMessage msg;
	msg.addByte(0x6E);

	msg.addByte(cid);

	if (container->getID() == ITEM_BROWSEFIELD) {
		AddItem(msg, ITEM_BAG, 1, container->getTier());
		msg.addString("Browse Field", "ProtocolGame::sendContainer - Browse Field");
	} else {
		AddItem(msg, container);
		msg.addString(container->getName(), "ProtocolGame::sendContainer - container->getName()");
	}

	const auto itemsStoreInboxToSend = container->getStoreInboxFilteredItems();

	msg.addByte(container->capacity());

	msg.addByte(hasParent ? 0x01 : 0x00);

	// Depot search
	if (!oldProtocol) {
		msg.addByte((player->isDepotSearchAvailable() && container->isInsideDepot(true)) ? 0x01 : 0x00);
	}

	msg.addByte(container->isUnlocked() ? 0x01 : 0x00); // Drag and drop
	msg.addByte(container->hasPagination() ? 0x01 : 0x00); // Pagination

	uint32_t containerSize = container->size();
	if (!itemsStoreInboxToSend.empty()) {
		containerSize = itemsStoreInboxToSend.size();
	}
	msg.add<uint16_t>(containerSize);
	msg.add<uint16_t>(firstIndex);

	uint32_t maxItemsToSend;

	if (container->hasPagination() && firstIndex > 0) {
		maxItemsToSend = std::min<uint32_t>(container->capacity(), containerSize - firstIndex);
	} else {
		maxItemsToSend = container->capacity();
	}

	const ItemDeque &itemList = container->getItemList();
	if (firstIndex >= containerSize) {
		msg.addByte(0x00);
	} else if (container->getID() == ITEM_STORE_INBOX && !itemsStoreInboxToSend.empty()) {
		msg.addByte(std::min<uint32_t>(maxItemsToSend, containerSize));
		for (const auto item : itemsStoreInboxToSend) {
			AddItem(msg, item);
		}
	} else {
		msg.addByte(std::min<uint32_t>(maxItemsToSend, containerSize));

		uint32_t i = 0;
		for (ItemDeque::const_iterator it = itemList.begin() + firstIndex, end = itemList.end(); i < maxItemsToSend && it != end; ++it, ++i) {
			AddItem(msg, *it);
		}
	}

	// From here on down is for version 13.21+
	if (oldProtocol) {
		writeToOutputBuffer(msg);
		return;
	}

	if (container->isStoreInbox()) {
		const auto &categories = container->getStoreInboxValidCategories();
		const auto enumName = container->getAttribute<std::string>(ItemAttribute_t::STORE_INBOX_CATEGORY);
		auto category = magic_enum::enum_cast<ContainerCategory_t>(enumName);
		if (category.has_value()) {
			bool toSendCategory = false;
			// Check if category exist in the deque
			for (const auto &tempCategory : categories) {
				if (tempCategory == category.value()) {
					toSendCategory = true;
					g_logger().debug("found category {}", toSendCategory);
				}
			}

			if (!toSendCategory) {
				std::shared_ptr<Container> container = player->getContainerByID(cid);
				if (container) {
					container->removeAttribute(ItemAttribute_t::STORE_INBOX_CATEGORY);
				}
			}
			sendContainerCategory<ContainerCategory_t>(msg, categories, static_cast<uint8_t>(category.value()));
		} else {
			sendContainerCategory<ContainerCategory_t>(msg, categories);
		}
	} else {
		msg.addByte(0x00);
		msg.addByte(0x00);
	}

	writeToOutputBuffer(msg);
}

void ProtocolGame::sendLootContainers() {
	if (!player || oldProtocol) {
		return;
	}

	NetworkMessage msg;
	msg.addByte(0xC0);
	msg.addByte(player->quickLootFallbackToMainContainer ? 1 : 0);

	std::map<ObjectCategory_t, std::pair<std::shared_ptr<Container>, std::shared_ptr<Container>>> managedContainersMap;
	for (auto [category, containersPair] : player->m_managedContainers) {
		if (containersPair.first && !containersPair.first->isRemoved()) {
			managedContainersMap[category].first = containersPair.first;
		}
		if (containersPair.second && !containersPair.second->isRemoved()) {
			managedContainersMap[category].second = containersPair.second;
		}
	}

	auto msgPosition = msg.getBufferPosition();
	msg.skipBytes(1);
	uint8_t containers = 0;
	for (auto [category, containersPair] : managedContainersMap) {
		if (!isValidObjectCategory(category)) {
			continue;
		}
		containers++;
		msg.addByte(category);
		uint16_t lootContainerId = containersPair.first ? containersPair.first->getID() : 0;
		uint16_t obtainContainerId = containersPair.second ? containersPair.second->getID() : 0;
		msg.add<uint16_t>(lootContainerId);
		msg.add<uint16_t>(obtainContainerId);
	}
	msg.setBufferPosition(msgPosition);
	msg.addByte(containers);

	writeToOutputBuffer(msg);
}

void ProtocolGame::sendLootStats(std::shared_ptr<Item> item, uint8_t count) {
	if (!item) {
		return;
	}

	if (oldProtocol) {
		item->setIsLootTrackeable(false);
		return;
	}

	std::shared_ptr<Item> lootedItem = nullptr;
	lootedItem = item->clone();
	lootedItem->setItemCount(count);

	NetworkMessage msg;
	msg.addByte(0xCF);
	AddItem(msg, lootedItem);
	msg.addString(lootedItem->getName(), "ProtocolGame::sendLootStats - lootedItem->getName()");
	item->setIsLootTrackeable(false);
	writeToOutputBuffer(msg);

	lootedItem = nullptr;
}

void ProtocolGame::sendShop(std::shared_ptr<Npc> npc) {
	NetworkMessage msg;
	msg.addByte(0x7A);
	msg.addString(npc->getName(), "ProtocolGame::sendShop - npc->getName()");

	if (!oldProtocol) {
		msg.add<uint16_t>(npc->getCurrency());
		msg.addString(std::string(), "ProtocolGame::sendShop - std::string()"); // Currency name
	}

	std::vector<ShopBlock> shoplist = npc->getShopItemVector(player->getGUID());
	uint16_t itemsToSend = std::min<size_t>(shoplist.size(), std::numeric_limits<uint16_t>::max());
	msg.add<uint16_t>(itemsToSend);

	uint16_t i = 0;
	for (ShopBlock shopBlock : shoplist) {
		if (++i > itemsToSend) {
			break;
		}

		AddShopItem(msg, shopBlock);
	}

	writeToOutputBuffer(msg);
}

void ProtocolGame::sendCloseShop() {
	NetworkMessage msg;
	msg.addByte(0x7C);
	writeToOutputBuffer(msg);
}

void ProtocolGame::sendClientCheck() {
	if (!player || oldProtocol) {
		return;
	}

	NetworkMessage msg;
	msg.addByte(0x63);
	msg.add<uint32_t>(1);
	msg.addByte(1);
	writeToOutputBuffer(msg);
}

void ProtocolGame::sendGameNews() {
	if (!player || oldProtocol) {
		return;
	}

	NetworkMessage msg;
	msg.addByte(0x98);
	msg.add<uint32_t>(1); // unknown
	msg.addByte(1); //(0 = open | 1 = highlight)
	writeToOutputBuffer(msg);
}

void ProtocolGame::sendResourcesBalance(uint64_t money /*= 0*/, uint64_t bank /*= 0*/, uint64_t preyCards /*= 0*/, uint64_t taskHunting /*= 0*/, uint64_t forgeDust /*= 0*/, uint64_t forgeSliver /*= 0*/, uint64_t forgeCores /*= 0*/) {
	sendResourceBalance(RESOURCE_BANK, bank);
	sendResourceBalance(RESOURCE_INVENTORY, money);
	sendResourceBalance(RESOURCE_PREY_CARDS, preyCards);
	sendResourceBalance(RESOURCE_TASK_HUNTING, taskHunting);
	sendResourceBalance(RESOURCE_FORGE_DUST, forgeDust);
	sendResourceBalance(RESOURCE_FORGE_SLIVER, forgeSliver);
	sendResourceBalance(RESOURCE_FORGE_CORES, forgeCores);
}

void ProtocolGame::sendResourceBalance(Resource_t resourceType, uint64_t value) {
	if (oldProtocol && resourceType > RESOURCE_PREY_CARDS) {
		return;
	}

	NetworkMessage msg;
	msg.addByte(0xEE);
	msg.addByte(resourceType);
	msg.add<uint64_t>(value);
	writeToOutputBuffer(msg);
}

void ProtocolGame::sendSaleItemList(const std::vector<ShopBlock> &shopVector, const std::map<uint16_t, uint16_t> &inventoryMap) {
	// Since we already have full inventory map we shouldn't call getMoney here - it is simply wasting cpu power
	uint64_t playerMoney = 0;
	auto it = inventoryMap.find(ITEM_CRYSTAL_COIN);
	if (it != inventoryMap.end()) {
		playerMoney += static_cast<uint64_t>(it->second) * 10000;
	}
	it = inventoryMap.find(ITEM_PLATINUM_COIN);
	if (it != inventoryMap.end()) {
		playerMoney += static_cast<uint64_t>(it->second) * 100;
	}
	it = inventoryMap.find(ITEM_GOLD_COIN);
	if (it != inventoryMap.end()) {
		playerMoney += static_cast<uint64_t>(it->second);
	}

	NetworkMessage msg;
	msg.addByte(0xEE);
	msg.addByte(0x00);
	msg.add<uint64_t>(player->getBankBalance());
	uint16_t currency = player->getShopOwner() ? player->getShopOwner()->getCurrency() : ITEM_GOLD_COIN;
	msg.addByte(0xEE);
	if (currency == ITEM_GOLD_COIN) {
		msg.addByte(0x01);
		msg.add<uint64_t>(playerMoney);
	} else {
		msg.addByte(oldProtocol ? 0x01 : 0x02);
		uint64_t newCurrency = 0;
		auto search = inventoryMap.find(currency);
		if (search != inventoryMap.end()) {
			newCurrency += static_cast<uint64_t>(search->second);
		}
		msg.add<uint64_t>(newCurrency);
	}

	msg.addByte(0x7B);

	if (oldProtocol) {
		msg.add<uint64_t>(player->getMoney() + player->getBankBalance());
	}

	uint8_t itemsToSend = 0;
	auto msgPosition = msg.getBufferPosition();
	msg.skipBytes(1);

	for (ShopBlock shopBlock : shopVector) {
		if (shopBlock.itemSellPrice == 0) {
			continue;
		}

		it = inventoryMap.find(shopBlock.itemId);
		if (it != inventoryMap.end()) {
			msg.add<uint16_t>(shopBlock.itemId);
			if (oldProtocol) {
				msg.addByte(static_cast<uint8_t>(std::min<uint16_t>(it->second, std::numeric_limits<uint8_t>::max())));
			} else {
				msg.add<uint16_t>(std::min<uint16_t>(it->second, std::numeric_limits<uint16_t>::max()));
			}
			if (++itemsToSend >= 0xFF) {
				break;
			}
		}
	}

	msg.setBufferPosition(msgPosition);
	msg.addByte(itemsToSend);
	writeToOutputBuffer(msg);
}

void ProtocolGame::sendMarketEnter(uint32_t depotId) {
	NetworkMessage msg;
	msg.addByte(0xF6);

	if (oldProtocol) {
		msg.add<uint64_t>(player->getBankBalance());
	}

	msg.addByte(static_cast<uint8_t>(std::min<uint32_t>(IOMarket::getPlayerOfferCount(player->getGUID()), std::numeric_limits<uint8_t>::max())));

	std::shared_ptr<DepotLocker> depotLocker = player->getDepotLocker(depotId);
	if (!depotLocker) {
		msg.add<uint16_t>(0x00);
		writeToOutputBuffer(msg);
		return;
	}

	player->setInMarket(true);

	// Only use here locker items, itemVector is for use of Game::createMarketOffer
	auto [itemVector, lockerItems] = player->requestLockerItems(depotLocker, true);
	auto totalItemsCountPosition = msg.getBufferPosition();
	msg.skipBytes(2); // Total items count

	uint16_t totalItemsCount = 0;
	for (const auto &[itemId, tierAndCountMap] : lockerItems) {
		for (const auto &[tier, count] : tierAndCountMap) {
			msg.add<uint16_t>(itemId);
			if (!oldProtocol && Item::items[itemId].upgradeClassification > 0) {
				msg.addByte(tier);
			}
			msg.add<uint16_t>(static_cast<uint16_t>(count));
			totalItemsCount++;
		}
	}

	msg.setBufferPosition(totalItemsCountPosition);
	msg.add<uint16_t>(totalItemsCount);
	writeToOutputBuffer(msg);

	updateCoinBalance();
	sendResourcesBalance(player->getMoney(), player->getBankBalance(), player->getPreyCards(), player->getTaskHuntingPoints());
}

void ProtocolGame::sendCoinBalance() {
	if (!player) {
		return;
	}

	// send is updating
	// TODO: export this to it own function
	NetworkMessage msg;
	msg.addByte(0xF2);
	msg.addByte(0x01);
	writeToOutputBuffer(msg);

	msg.reset();

	// send update
	msg.addByte(0xDF);
	msg.addByte(0x01);

	msg.add<uint32_t>(player->coinBalance); // Normal Coins
	msg.add<uint32_t>(player->coinTransferableBalance); // Transferable Coins

	if (!oldProtocol) {
		msg.add<uint32_t>(player->coinBalance); // Reserved Auction Coins
	}

	writeToOutputBuffer(msg);
}

void ProtocolGame::updateCoinBalance() {
	if (!player) {
		return;
	}

	g_dispatcher().addEvent([playerId = player->getID()] {
		const auto &threadPlayer = g_game().getPlayerByID(playerId);
		if (threadPlayer && threadPlayer->getAccount()) {
			const auto [coins, errCoin] = threadPlayer->getAccount()->getCoins(enumToValue(CoinType::Normal));
			const auto [transferCoins, errTCoin] = threadPlayer->getAccount()->getCoins(enumToValue(CoinType::Transferable));

			threadPlayer->coinBalance = coins;
			threadPlayer->coinTransferableBalance = transferCoins;
			threadPlayer->sendCoinBalance();
		}
	},
							"ProtocolGame::updateCoinBalance");
}

void ProtocolGame::sendMarketLeave() {
	NetworkMessage msg;
	msg.addByte(0xF7);
	writeToOutputBuffer(msg);
}

void ProtocolGame::sendMarketBrowseItem(uint16_t itemId, const MarketOfferList &buyOffers, const MarketOfferList &sellOffers, uint8_t tier) {
	NetworkMessage msg;

	msg.addByte(0xF9);
	if (!oldProtocol) {
		msg.addByte(MARKETREQUEST_ITEM_BROWSE);
	}

	msg.add<uint16_t>(itemId);
	if (!oldProtocol && Item::items[itemId].upgradeClassification > 0) {
		msg.addByte(tier);
	}

	msg.add<uint32_t>(buyOffers.size());
	for (const MarketOffer &offer : buyOffers) {
		msg.add<uint32_t>(offer.timestamp);
		msg.add<uint16_t>(offer.counter);
		msg.add<uint16_t>(offer.amount);
		if (oldProtocol) {
			msg.add<uint32_t>(offer.price);
		} else {
			msg.add<uint64_t>(static_cast<uint64_t>(offer.price));
		}
		msg.addString(offer.playerName, "ProtocolGame::sendMarketBrowseItem - offer.playerName");
	}

	msg.add<uint32_t>(sellOffers.size());
	for (const MarketOffer &offer : sellOffers) {
		msg.add<uint32_t>(offer.timestamp);
		msg.add<uint16_t>(offer.counter);
		msg.add<uint16_t>(offer.amount);
		if (oldProtocol) {
			msg.add<uint32_t>(offer.price);
		} else {
			msg.add<uint64_t>(static_cast<uint64_t>(offer.price));
		}
		msg.addString(offer.playerName, "ProtocolGame::sendMarketBrowseItem - offer.playerName");
	}

	updateCoinBalance();
	writeToOutputBuffer(msg);
}

void ProtocolGame::sendMarketAcceptOffer(const MarketOfferEx &offer) {
	NetworkMessage msg;
	msg.addByte(0xF9);
	if (!oldProtocol) {
		msg.addByte(MARKETREQUEST_ITEM_BROWSE);
	}

	msg.add<uint16_t>(offer.itemId);
	if (!oldProtocol && Item::items[offer.itemId].upgradeClassification > 0) {
		msg.addByte(offer.tier);
	}

	if (offer.type == MARKETACTION_BUY) {
		msg.add<uint32_t>(0x01);
		msg.add<uint32_t>(offer.timestamp);
		msg.add<uint16_t>(offer.counter);
		msg.add<uint16_t>(offer.amount);
		if (oldProtocol) {
			msg.add<uint32_t>(offer.price);
		} else {
			msg.add<uint64_t>(static_cast<uint64_t>(offer.price));
		}
		msg.addString(offer.playerName, "ProtocolGame::sendMarketAcceptOffer - offer.playerName");
		msg.add<uint32_t>(0x00);
	} else {
		msg.add<uint32_t>(0x00);
		msg.add<uint32_t>(0x01);
		msg.add<uint32_t>(offer.timestamp);
		msg.add<uint16_t>(offer.counter);
		msg.add<uint16_t>(offer.amount);
		if (oldProtocol) {
			msg.add<uint32_t>(offer.price);
		} else {
			msg.add<uint64_t>(static_cast<uint64_t>(offer.price));
		}
		msg.addString(offer.playerName, "ProtocolGame::sendMarketAcceptOffer - offer.playerName");
	}

	writeToOutputBuffer(msg);
}

void ProtocolGame::sendMarketBrowseOwnOffers(const MarketOfferList &buyOffers, const MarketOfferList &sellOffers) {
	NetworkMessage msg;
	msg.addByte(0xF9);
	if (oldProtocol) {
		msg.add<uint16_t>(MARKETREQUEST_OWN_OFFERS_OLD);
	} else {
		msg.addByte(MARKETREQUEST_OWN_OFFERS);
	}

	msg.add<uint32_t>(buyOffers.size());
	for (const MarketOffer &offer : buyOffers) {
		msg.add<uint32_t>(offer.timestamp);
		msg.add<uint16_t>(offer.counter);
		msg.add<uint16_t>(offer.itemId);
		if (!oldProtocol && Item::items[offer.itemId].upgradeClassification > 0) {
			msg.addByte(offer.tier);
		}
		msg.add<uint16_t>(offer.amount);
		if (oldProtocol) {
			msg.add<uint32_t>(offer.price);
		} else {
			msg.add<uint64_t>(static_cast<uint64_t>(offer.price));
		}
	}

	msg.add<uint32_t>(sellOffers.size());
	for (const MarketOffer &offer : sellOffers) {
		msg.add<uint32_t>(offer.timestamp);
		msg.add<uint16_t>(offer.counter);
		msg.add<uint16_t>(offer.itemId);
		if (!oldProtocol && Item::items[offer.itemId].upgradeClassification > 0) {
			msg.addByte(offer.tier);
		}
		msg.add<uint16_t>(offer.amount);
		if (oldProtocol) {
			msg.add<uint32_t>(offer.price);
		} else {
			msg.add<uint64_t>(static_cast<uint64_t>(offer.price));
		}
	}

	writeToOutputBuffer(msg);
}

void ProtocolGame::sendMarketCancelOffer(const MarketOfferEx &offer) {
	NetworkMessage msg;
	msg.addByte(0xF9);
	if (oldProtocol) {
		msg.add<uint16_t>(MARKETREQUEST_OWN_OFFERS_OLD);
	} else {
		msg.addByte(MARKETREQUEST_OWN_OFFERS);
	}

	if (offer.type == MARKETACTION_BUY) {
		msg.add<uint32_t>(0x01);
		msg.add<uint32_t>(offer.timestamp);
		msg.add<uint16_t>(offer.counter);
		msg.add<uint16_t>(offer.itemId);
		if (!oldProtocol && Item::items[offer.itemId].upgradeClassification > 0) {
			msg.addByte(offer.tier);
		}
		msg.add<uint16_t>(offer.amount);
		if (oldProtocol) {
			msg.add<uint32_t>(offer.price);
		} else {
			msg.add<uint64_t>(static_cast<uint64_t>(offer.price));
		}
		msg.add<uint32_t>(0x00);
	} else {
		msg.add<uint32_t>(0x00);
		msg.add<uint32_t>(0x01);
		msg.add<uint32_t>(offer.timestamp);
		msg.add<uint16_t>(offer.counter);
		msg.add<uint16_t>(offer.itemId);
		if (!oldProtocol && Item::items[offer.itemId].upgradeClassification > 0) {
			msg.addByte(offer.tier);
		}
		msg.add<uint16_t>(offer.amount);
		if (oldProtocol) {
			msg.add<uint32_t>(offer.price);
		} else {
			msg.add<uint64_t>(static_cast<uint64_t>(offer.price));
		}
	}

	writeToOutputBuffer(msg);
}

void ProtocolGame::sendMarketBrowseOwnHistory(const HistoryMarketOfferList &buyOffers, const HistoryMarketOfferList &sellOffers) {
	uint32_t i = 0;
	std::map<uint32_t, uint16_t> counterMap;
	uint32_t buyOffersToSend = std::min<uint32_t>(buyOffers.size(), 810 + std::max<int32_t>(0, 810 - sellOffers.size()));
	uint32_t sellOffersToSend = std::min<uint32_t>(sellOffers.size(), 810 + std::max<int32_t>(0, 810 - buyOffers.size()));

	NetworkMessage msg;
	msg.addByte(0xF9);
	if (oldProtocol) {
		msg.add<uint16_t>(MARKETREQUEST_OWN_HISTORY_OLD);
	} else {
		msg.addByte(MARKETREQUEST_OWN_HISTORY);
	}

	msg.add<uint32_t>(buyOffersToSend);
	for (auto it = buyOffers.begin(); i < buyOffersToSend; ++it, ++i) {
		msg.add<uint32_t>(it->timestamp);
		msg.add<uint16_t>(counterMap[it->timestamp]++);
		msg.add<uint16_t>(it->itemId);
		if (!oldProtocol && Item::items[it->itemId].upgradeClassification > 0) {
			msg.addByte(it->tier);
		}
		msg.add<uint16_t>(it->amount);
		if (oldProtocol) {
			msg.add<uint32_t>(it->price);
		} else {
			msg.add<uint64_t>(static_cast<uint64_t>(it->price));
		}
		msg.addByte(it->state);
	}

	counterMap.clear();
	i = 0;

	msg.add<uint32_t>(sellOffersToSend);
	for (auto it = sellOffers.begin(); i < sellOffersToSend; ++it, ++i) {
		msg.add<uint32_t>(it->timestamp);
		msg.add<uint16_t>(counterMap[it->timestamp]++);
		msg.add<uint16_t>(it->itemId);
		if (Item::items[it->itemId].upgradeClassification > 0) {
			msg.addByte(it->tier);
		}
		msg.add<uint16_t>(it->amount);
		msg.add<uint64_t>(it->price);
		msg.addByte(it->state);
	}

	writeToOutputBuffer(msg);
}

void ProtocolGame::sendForgingData() {
	if (!player || oldProtocol) {
		return;
	}

	NetworkMessage msg;
	msg.addByte(0x86);

	std::map<uint8_t, uint16_t> tierCorePrices;
	std::map<uint8_t, uint64_t> convergenceFusionPrices;
	std::map<uint8_t, uint64_t> convergenceTransferPrices;

	const auto classifications = g_game().getItemsClassifications();
	msg.addByte(classifications.size());
	for (const auto &classification : classifications) {
		msg.addByte(classification->id);
		msg.addByte(classification->tiers.size());
		for (const auto &[tier, tierInfo] : classification->tiers) {
			msg.addByte(tier - 1);
			msg.add<uint64_t>(tierInfo.regularPrice);
			tierCorePrices[tier] = tierInfo.corePrice;
			convergenceFusionPrices[tier] = tierInfo.convergenceFusionPrice;
			convergenceTransferPrices[tier] = tierInfo.convergenceTransferPrice;
		}
	}

	// Version 13.30
	// Forge Config Bytes

	// Exalted core table per tier
	msg.addByte(static_cast<uint8_t>(tierCorePrices.size()));
	for (const auto &[tier, cores] : tierCorePrices) {
		msg.addByte(tier);
		msg.addByte(cores);
	}

	// Convergence fusion prices per tier
	msg.addByte(static_cast<uint8_t>(convergenceFusionPrices.size()));
	for (const auto &[tier, price] : convergenceFusionPrices) {
		msg.addByte(tier - 1);
		msg.add<uint64_t>(price);
	}

	// Convergence transfer prices per tier
	msg.addByte(static_cast<uint8_t>(convergenceTransferPrices.size()));
	for (const auto &[tier, price] : convergenceTransferPrices) {
		msg.addByte(tier);
		msg.add<uint64_t>(price);
	}

	// (conversion) (left column top) Cost to make 1 bottom item - 20
	msg.addByte(static_cast<uint8_t>(g_configManager().getNumber(FORGE_COST_ONE_SLIVER, __FUNCTION__)));
	// (conversion) (left column bottom) How many items to make - 3
	msg.addByte(static_cast<uint8_t>(g_configManager().getNumber(FORGE_SLIVER_AMOUNT, __FUNCTION__)));
	// (conversion) (middle column top) Cost to make 1 - 50
	msg.addByte(static_cast<uint8_t>(g_configManager().getNumber(FORGE_CORE_COST, __FUNCTION__)));
	// (conversion) (right column top) Current stored dust limit minus this number = cost to increase stored dust limit - 75
	msg.addByte(75);
	// (conversion) (right column bottom) Starting stored dust limit
	msg.add<uint16_t>(player->getForgeDustLevel());
	// (conversion) (right column bottom) Max stored dust limit - 325
	msg.add<uint16_t>(g_configManager().getNumber(FORGE_MAX_DUST, __FUNCTION__));
	// (normal fusion) dust cost - 100
	msg.addByte(static_cast<uint8_t>(g_configManager().getNumber(FORGE_FUSION_DUST_COST, __FUNCTION__)));
	// (convergence fusion) dust cost - 130
	msg.addByte(static_cast<uint8_t>(g_configManager().getNumber(FORGE_CONVERGENCE_FUSION_DUST_COST, __FUNCTION__)));
	// (normal transfer) dust cost - 100
	msg.addByte(static_cast<uint8_t>(g_configManager().getNumber(FORGE_TRANSFER_DUST_COST, __FUNCTION__)));
	// (convergence transfer) dust cost - 160
	msg.addByte(static_cast<uint8_t>(g_configManager().getNumber(FORGE_CONVERGENCE_TRANSFER_DUST_COST, __FUNCTION__)));
	// (fusion) Base success rate - 50
	msg.addByte(static_cast<uint8_t>(g_configManager().getNumber(FORGE_BASE_SUCCESS_RATE, __FUNCTION__)));
	// (fusion) Bonus success rate - 15
	msg.addByte(static_cast<uint8_t>(g_configManager().getNumber(FORGE_BONUS_SUCCESS_RATE, __FUNCTION__)));
	// (fusion) Tier loss chance after reduction - 50
	msg.addByte(static_cast<uint8_t>(g_configManager().getNumber(FORGE_TIER_LOSS_REDUCTION, __FUNCTION__)));

	// Update player resources
	parseSendResourceBalance();

	writeToOutputBuffer(msg);
}

void ProtocolGame::sendOpenForge() {
	// We will use it when sending the bytes to send the item information to the client
	std::map<uint16_t, std::map<uint8_t, uint16_t>> fusionItemsMap;
	std::map<int32_t, std::map<uint16_t, std::map<uint8_t, uint16_t>>> convergenceItemsMap;
	std::map<uint16_t, std::map<uint8_t, uint16_t>> donorTierItemMap;
	std::map<uint16_t, std::map<uint8_t, uint16_t>> receiveTierItemMap;

	auto maxConfigTier = g_configManager().getNumber(FORGE_MAX_ITEM_TIER, __FUNCTION__);

	/*
	 *Start - Parsing items informations
	 */
	for (const auto &item : player->getAllInventoryItems(true)) {
		if (item->hasImbuements()) {
			continue;
		}

		auto itemClassification = item->getClassification();
		auto itemTier = item->getTier();
		auto maxTier = (itemClassification == 4 ? maxConfigTier : itemClassification);
		// Save fusion items on map
		if (itemClassification != 0 && itemTier < maxTier) {
			getForgeInfoMap(item, fusionItemsMap);
		}

		if (itemClassification > 0) {
			if (itemClassification < 4 && itemTier > maxTier) {
				continue;
			}
			// Save transfer (donator of tier) items on map
			if (itemTier > 1) {
				getForgeInfoMap(item, donorTierItemMap);
			}
			// Save transfer (receiver of tier) items on map
			if (itemTier == 0) {
				getForgeInfoMap(item, receiveTierItemMap);
			}
			if (itemClassification == 4) {
				getForgeInfoMap(item, convergenceItemsMap[item->getClassification()]);
			}
		}
	}

	// Checking size of map to send in the addByte (total fusion items count)
	uint8_t fusionTotalItemsCount = 0;
	for (const auto &[itemId, tierAndCountMap] : fusionItemsMap) {
		for (const auto [itemTier, itemCount] : tierAndCountMap) {
			if (itemCount >= 2) {
				fusionTotalItemsCount++;
			}
		}
	}

	/*
	 * Start - Sending bytes
	 */
	NetworkMessage msg;

	// Header byte (135)
	msg.addByte(0x87);

	msg.add<uint16_t>(fusionTotalItemsCount);
	for (const auto &[itemId, tierAndCountMap] : fusionItemsMap) {
		for (const auto [itemTier, itemCount] : tierAndCountMap) {
			if (itemCount >= 2) {
				msg.addByte(0x01); // Number of friend items?
				msg.add<uint16_t>(itemId);
				msg.addByte(itemTier);
				msg.add<uint16_t>(itemCount);
			}
		}
	}

	// msg.add<uint16_t>(convergenceItemsMap.size());
	auto convergenceFusionCountPosition = msg.getBufferPosition();
	msg.skipBytes(2);
	uint16_t convergenceFusionCount = 0;
	/*
	for each convergence fusion (1 per item slot, only class 4):
	1 byte: count fusable items
	for each fusable item:
		2 bytes: item id
		1 byte: tier
		2 bytes: count
	*/
	for (const auto &[slot, itemMap] : convergenceItemsMap) {
		uint8_t totalItemsCount = 0;
		auto totalItemsCountPosition = msg.getBufferPosition();
		msg.skipBytes(1); // Total items count
		for (const auto &[itemId, tierAndCountMap] : itemMap) {
			for (const auto [tier, itemCount] : tierAndCountMap) {
				if (tier >= maxConfigTier) {
					continue;
				}
				totalItemsCount++;
				msg.add<uint16_t>(itemId);
				msg.addByte(tier);
				msg.add<uint16_t>(itemCount);
			}
		}
		auto endPosition = msg.getBufferPosition();
		msg.setBufferPosition(totalItemsCountPosition);
		if (totalItemsCount > 0) {
			msg.addByte(totalItemsCount);
			msg.setBufferPosition(endPosition);
			convergenceFusionCount++;
		}
	}

	auto transferTotalCountPosition = msg.getBufferPosition();
	msg.setBufferPosition(convergenceFusionCountPosition);
	msg.add<uint16_t>(convergenceFusionCount);
	msg.setBufferPosition(transferTotalCountPosition);

	auto transferTotalCount = getIterationIncreaseCount(donorTierItemMap);
	msg.addByte(static_cast<uint8_t>(transferTotalCount));
	if (transferTotalCount > 0) {
		for (const auto &[itemId, tierAndCountMap] : donorTierItemMap) {
			// Let's access the itemType to check the item's (donator of tier) classification level
			// Must be the same as the item that will receive the tier
			const ItemType &donorType = Item::items[itemId];

			// Total count of item (donator of tier)
			auto donorTierTotalItemsCount = getIterationIncreaseCount(tierAndCountMap);
			msg.add<uint16_t>(donorTierTotalItemsCount);
			for (const auto [donorItemTier, donorItemCount] : tierAndCountMap) {
				msg.add<uint16_t>(itemId);
				msg.addByte(donorItemTier);
				msg.add<uint16_t>(donorItemCount);
			}

			uint16_t receiveTierTotalItemCount = 0;
			for (const auto &[iteratorItemId, unusedTierAndCountMap] : receiveTierItemMap) {
				// Let's access the itemType to check the item's (receiver of tier) classification level
				const ItemType &receiveType = Item::items[iteratorItemId];
				if (donorType.upgradeClassification == receiveType.upgradeClassification) {
					receiveTierTotalItemCount++;
				}
			}

			// Total count of item (receiver of tier)
			msg.add<uint16_t>(receiveTierTotalItemCount);
			if (receiveTierTotalItemCount > 0) {
				for (const auto &[receiveItemId, receiveTierAndCountMap] : receiveTierItemMap) {
					// Let's access the itemType to check the item's (receiver of tier) classification level
					const ItemType &receiveType = Item::items[receiveItemId];
					if (donorType.upgradeClassification == receiveType.upgradeClassification) {
						for (const auto [receiveItemTier, receiveItemCount] : receiveTierAndCountMap) {
							msg.add<uint16_t>(receiveItemId);
							msg.add<uint16_t>(receiveItemCount);
						}
					}
				}
			}
		}
	}

	auto convergenceCountPosition = msg.getBufferPosition();
	msg.skipBytes(1);
	uint8_t convergenceTransferCount = 0;

	/*
	for each convergence transfer:
		2 bytes: count donors
		for each donor:
			2 bytes: item id
			1 byte: tier
			2 bytes: count
		2 bytes: count receivers
		for each receiver:
			2 bytes: item id
			2 bytes: count
	*/
	for (const auto &[slot, itemMap] : convergenceItemsMap) {
		uint16_t donorCount = 0;
		uint16_t receiverCount = 0;
		auto donorCountPosition = msg.getBufferPosition();
		msg.skipBytes(2); // Donor count
		for (const auto &[itemId, tierAndCountMap] : itemMap) {
			for (const auto [tier, itemCount] : tierAndCountMap) {
				if (tier >= 1) {
					donorCount++;
					msg.add<uint16_t>(itemId);
					msg.addByte(tier);
					msg.add<uint16_t>(itemCount);
				} else {
					receiverCount++;
				}
			}
		}
		if (donorCount == 0 && receiverCount == 0) {
			msg.setBufferPosition(donorCountPosition);
			continue;
		}
		auto receiverCountPosition = msg.getBufferPosition();
		msg.setBufferPosition(donorCountPosition);
		msg.add<uint16_t>(donorCount);
		++convergenceTransferCount;
		msg.setBufferPosition(receiverCountPosition);
		msg.add<uint16_t>(receiverCount);
		for (const auto &[itemId, tierAndCountMap] : itemMap) {
			for (const auto [tier, itemCount] : tierAndCountMap) {
				if (tier == 0) {
					msg.add<uint16_t>(itemId);
					msg.add<uint16_t>(itemCount);
				}
			}
		}
	}
	auto dustLevelPosition = msg.getBufferPosition();
	msg.setBufferPosition(convergenceCountPosition);
	msg.addByte(convergenceTransferCount);
	msg.setBufferPosition(dustLevelPosition);

	msg.add<uint16_t>(player->getForgeDustLevel()); // Player dust limit
	writeToOutputBuffer(msg);
	// Update forging informations
	sendForgingData();
}

void ProtocolGame::parseForgeEnter(NetworkMessage &msg) {
	if (oldProtocol) {
		return;
	}

	// 0xBF -> 0 = fusion, 1 = transfer, 2 = dust to sliver, 3 = sliver to core, 4 = increase dust limit
	auto actionType = static_cast<ForgeAction_t>(msg.getByte());
	bool convergence = msg.getByte();
	uint16_t firstItem = msg.get<uint16_t>();
	uint8_t tier = msg.getByte();
	uint16_t secondItem = msg.get<uint16_t>();
	bool usedCore = msg.getByte();
	bool reduceTierLoss = msg.getByte();
	if (actionType == ForgeAction_t::FUSION) {
		g_game().playerForgeFuseItems(player->getID(), actionType, firstItem, tier, secondItem, usedCore, reduceTierLoss, convergence);
	} else if (actionType == ForgeAction_t::TRANSFER) {
		g_game().playerForgeTransferItemTier(player->getID(), actionType, firstItem, tier, secondItem, convergence);
	} else if (actionType <= ForgeAction_t::INCREASELIMIT) {
		g_game().playerForgeResourceConversion(player->getID(), actionType);
	}
}

void ProtocolGame::parseForgeBrowseHistory(NetworkMessage &msg) {
	if (oldProtocol) {
		return;
	}

	g_game().playerBrowseForgeHistory(player->getID(), msg.getByte());
}

void ProtocolGame::sendForgeResult(ForgeAction_t actionType, uint16_t leftItemId, uint8_t leftTier, uint16_t rightItemId, uint8_t rightTier, bool success, uint8_t bonus, uint8_t coreCount, bool convergence) {
	NetworkMessage msg;
	msg.addByte(0x8A);

	// 0 = fusion | 1 = transfer
	msg.addByte(static_cast<uint8_t>(actionType));
	msg.addByte(convergence);

	if (convergence && actionType == ForgeAction_t::FUSION) {
		success = true;
		std::swap(leftItemId, rightItemId);
	}

	msg.addByte(success);

	msg.add<uint16_t>(leftItemId);
	msg.addByte(leftTier);
	msg.add<uint16_t>(rightItemId);
	msg.addByte(rightTier);

	if (actionType == ForgeAction_t::TRANSFER) {
		msg.addByte(0x00); // Bonus type always none for transfer
	} else {
		msg.addByte(bonus); // Roll fusion bonus
		// Core kept
		if (bonus == 2) {
			msg.addByte(coreCount);
		} else if (bonus >= 4 && bonus <= 8) {
			msg.add<uint16_t>(leftItemId);
			msg.addByte(leftTier);
		}
	}

	writeToOutputBuffer(msg);
	g_logger().debug("Send forge fusion: type {}, left item {}, left tier {}, right item {}, rightTier {}, success {}, bonus {}, coreCount {}, convergence {}", fmt::underlying(actionType), leftItemId, leftTier, rightItemId, rightTier, success, bonus, coreCount, convergence);
	sendOpenForge();
}

void ProtocolGame::sendForgeHistory(uint8_t page) {
	page = page + 1;
	auto historyVector = player->getForgeHistory();
	auto historyVectorLen = getVectorIterationIncreaseCount(historyVector);

	uint16_t lastPage = (1 < std::floor((historyVectorLen - 1) / 9) + 1) ? static_cast<uint16_t>(std::floor((historyVectorLen - 1) / 9) + 1) : 1;
	uint16_t currentPage = (lastPage < page) ? lastPage : page;

	std::vector<ForgeHistory> historyPerPage;
	uint16_t pageFirstEntry = (0 < historyVectorLen - (currentPage - 1) * 9) ? historyVectorLen - (currentPage - 1) * 9 : 0;
	uint16_t pageLastEntry = (0 < historyVectorLen - currentPage * 9) ? historyVectorLen - currentPage * 9 : 0;
	for (uint16_t entry = pageFirstEntry; entry > pageLastEntry; --entry) {
		historyPerPage.push_back(historyVector[entry - 1]);
	}

	auto historyPageToSend = getVectorIterationIncreaseCount(historyPerPage);

	NetworkMessage msg;
	msg.addByte(0x88);
	msg.add<uint16_t>(currentPage - 1); // Current page
	msg.add<uint16_t>(lastPage); // Last page
	msg.addByte(static_cast<uint8_t>(historyPageToSend)); // History to send

	if (historyPageToSend > 0) {
		for (const auto &history : historyPerPage) {
			auto action = magic_enum::enum_integer(history.actionType);
			msg.add<uint32_t>(static_cast<uint32_t>(history.createdAt));
			msg.addByte(action);
			msg.addString(history.description, "ProtocolGame::sendForgeHistory - history.description");
			msg.addByte((history.bonus >= 1 && history.bonus < 8) ? 0x01 : 0x00);
		}
	}

	writeToOutputBuffer(msg);
}

void ProtocolGame::sendForgeError(const ReturnValue returnValue) {
	sendMessageDialog(getReturnMessage(returnValue));
	closeForgeWindow();
}

void ProtocolGame::closeForgeWindow() {
	NetworkMessage msg;
	msg.addByte(0x89);
	writeToOutputBuffer(msg);
}

void ProtocolGame::sendMarketDetail(uint16_t itemId, uint8_t tier) {
	NetworkMessage msg;
	msg.addByte(0xF8);
	msg.add<uint16_t>(itemId);
	const ItemType &it = Item::items[itemId];

	if (!oldProtocol && it.upgradeClassification > 0) {
		msg.addByte(tier);
	}

	if (it.armor != 0) {
		msg.addString(std::to_string(it.armor), "ProtocolGame::sendMarketDetail - std::to_string(it.armor)");
	} else {
		msg.add<uint16_t>(0x00);
	}

	if (it.isRanged()) {
		std::ostringstream ss;
		bool separator = false;

		if (it.attack != 0) {
			ss << "attack +" << it.attack;
			separator = true;
		}

		if (it.hitChance != 0) {
			if (separator) {
				ss << ", ";
			}
			ss << "chance to hit +" << static_cast<int16_t>(it.hitChance) << "%";
			separator = true;
		}

		if (it.shootRange != 0) {
			if (separator) {
				ss << ", ";
			}
			ss << static_cast<uint16_t>(it.shootRange) << " fields";
		}
		msg.addString(ss.str(), "ProtocolGame::sendMarketDetail - ss.str()");
	} else if (!it.isRanged() && it.attack != 0) {
		if (it.abilities && it.abilities->elementType != CombatType::None && it.abilities->elementDamage != 0) {
			std::ostringstream ss;
			ss << it.attack << " physical +" << it.abilities->elementDamage << ' ' << getCombatName(it.abilities->elementType);
			msg.addString(ss.str(), "ProtocolGame::sendMarketDetail - ss.str()");
		} else {
			msg.addString(std::to_string(it.attack), "ProtocolGame::sendMarketDetail - std::to_string(it.attack)");
		}
	} else {
		msg.add<uint16_t>(0x00);
	}

	if (it.isContainer()) {
		msg.addString(std::to_string(it.maxItems), "ProtocolGame::sendMarketDetail - std::to_string(it.maxItems)");
	} else {
		msg.add<uint16_t>(0x00);
	}

	if (it.defense != 0 || it.isMissile()) {
		if (it.extraDefense != 0) {
			std::ostringstream ss;
			ss << it.defense << ' ' << std::showpos << it.extraDefense << std::noshowpos;
			msg.addString(ss.str(), "ProtocolGame::sendMarketDetail - ss.str()");
		} else {
			msg.addString(std::to_string(it.defense), "ProtocolGame::sendMarketDetail - std::to_string(it.defense)");
		}
	} else {
		msg.add<uint16_t>(0x00);
	}

	if (!it.description.empty()) {
		const std::string &descr = it.description;
		if (descr.back() == '.') {
			msg.addString(std::string(descr, 0, descr.length() - 1), "ProtocolGame::sendMarketDetail - std::string(descr, 0, descr.length() - 1)");
		} else {
			msg.addString(descr, "ProtocolGame::sendMarketDetail - descr");
		}
	} else {
		msg.add<uint16_t>(0x00);
	}

	if (it.decayTime != 0) {
		std::ostringstream ss;
		ss << it.decayTime << " seconds";
		msg.addString(ss.str(), "ProtocolGame::sendMarketDetail - ss.str()");
	} else {
		msg.add<uint16_t>(0x00);
	}

	if (it.abilities) {
		std::ostringstream ss;
		bool separator = false;

		for (const auto &combat : getAllCombatTypes()) {
			if (combat >= CombatType::AgonyDamage) {
				continue;
			}

			const auto &combatValue = combatToValue(combat);
			auto abilities = it.abilities->absorbPercent[combatValue];
			if (abilities == 0) {
				continue;
			}

			if (separator) {
				ss << ", ";
			} else {
				separator = true;
			}

			ss << fmt::format("{} {:+}%", getCombatName(combat), abilities);
		}

		msg.addString(ss.str(), "ProtocolGame::sendMarketDetail - ss.str()");
	} else {
		msg.add<uint16_t>(0x00);
	}

	if (it.minReqLevel != 0) {
		msg.addString(std::to_string(it.minReqLevel), "ProtocolGame::sendMarketDetail - std::to_string(it.minReqLevel)");
	} else {
		msg.add<uint16_t>(0x00);
	}

	if (it.minReqMagicLevel != 0) {
		msg.addString(std::to_string(it.minReqMagicLevel), "ProtocolGame::sendMarketDetail - std::to_string(it.minReqMagicLevel)");
	} else {
		msg.add<uint16_t>(0x00);
	}

	msg.addString(it.vocationString, "ProtocolGame::sendMarketDetail - it.vocationString");
	msg.addString(it.runeSpellName, "ProtocolGame::sendMarketDetail - it.runeSpellName");

	if (it.abilities) {
		std::ostringstream ss;
		bool separator = false;

		for (uint8_t i = SKILL_FIRST; i <= SKILL_FISHING; i++) {
			if (!it.abilities->skills[i]) {
				continue;
			}

			if (separator) {
				ss << ", ";
			} else {
				separator = true;
			}

			ss << fmt::format("{} {:+}", getSkillName(i), it.abilities->skills[i]);
		}

		for (uint8_t i = SKILL_CRITICAL_HIT_CHANCE; i <= SKILL_LAST; i++) {
			auto skills = it.abilities->skills[i];
			if (!skills) {
				continue;
			}

			if (separator) {
				ss << ", ";
			} else {
				separator = true;
			}

			ss << fmt::format("{} {:+.2f}%", getSkillName(i), skills / 100.0);
		}

		if (it.abilities->stats[STAT_MAGICPOINTS] != 0) {
			if (separator) {
				ss << ", ";
			} else {
				separator = true;
			}

			ss << fmt::format(" magic level {:+}", it.abilities->stats[STAT_MAGICPOINTS]);
		}

		// Version 12.72 (Specialized magic level modifier)
		for (const auto &combat : getAllCombatTypes()) {
			if (combat >= CombatType::AgonyDamage) {
				continue;
			}

			const auto &combatValue = combatToValue(combat);
			auto abilities = it.abilities->specializedMagicLevel[combatValue];
			if (abilities) {
				if (separator) {
					ss << ", ";
				} else {
					separator = true;
				}
				std::string combatName = getCombatName(combat);
				ss << std::showpos << combatName << std::noshowpos << "magic level +" << abilities;
			}
		}

		if (it.abilities->speed != 0) {
			if (separator) {
				ss << ", ";
			}

			ss << fmt::format("speed {:+}", (it.abilities->speed >> 1));
		}

		msg.addString(ss.str(), "ProtocolGame::sendMarketDetail - ss.str()");
	} else {
		msg.add<uint16_t>(0x00);
	}

	if (it.charges != 0) {
		msg.addString(std::to_string(it.charges), "ProtocolGame::sendMarketDetail - std::to_string(it.charges)");
	} else {
		msg.add<uint16_t>(0x00);
	}

	std::string weaponName = getWeaponName(it.weaponType);

	if (it.slotPosition & SLOTP_TWO_HAND) {
		if (!weaponName.empty()) {
			weaponName += ", two-handed";
		} else {
			weaponName = "two-handed";
		}
	}

	msg.addString(weaponName, "ProtocolGame::sendMarketDetail - weaponName");

	if (it.weight != 0) {
		std::ostringstream ss;
		if (it.weight < 10) {
			ss << "0.0" << it.weight;
		} else if (it.weight < 100) {
			ss << "0." << it.weight;
		} else {
			std::string weightString = std::to_string(it.weight);
			weightString.insert(weightString.end() - 2, '.');
			ss << weightString;
		}
		ss << " oz";
		msg.addString(ss.str(), "ProtocolGame::sendMarketDetail - ss.str()");
	} else {
		msg.add<uint16_t>(0x00);
	}

	if (!oldProtocol) {
		msg.add<uint16_t>(0x00); // Augment
	}

	if (it.imbuementSlot > 0) {
		msg.addString(std::to_string(it.imbuementSlot), "ProtocolGame::sendMarketDetail - std::to_string(it.imbuementSlot)");
	} else {
		msg.add<uint16_t>(0x00);
	}

	if (!oldProtocol) {
		// Version 12.70 new skills
		if (it.abilities) {
			std::ostringstream string;
			if (it.abilities->magicShieldCapacityFlat > 0) {
				string.clear();
				string << std::showpos << it.abilities->magicShieldCapacityFlat << std::noshowpos << " and " << it.abilities->magicShieldCapacityPercent << "%";
				msg.addString(string.str(), "ProtocolGame::sendMarketDetail - string.str()");
			} else {
				msg.add<uint16_t>(0x00);
			}

			if (it.abilities->cleavePercent > 0) {
				string.clear();
				string << it.abilities->cleavePercent << "%";
				msg.addString(string.str(), "ProtocolGame::sendMarketDetail - string.str()");
			} else {
				msg.add<uint16_t>(0x00);
			}

			if (it.abilities->reflectFlat[combatToValue(CombatType::PhysicalDamage)] > 0) {
				string.clear();
				string << it.abilities->reflectFlat[combatToValue(CombatType::PhysicalDamage)];
				msg.addString(string.str(), "ProtocolGame::sendMarketDetail - string.str()");
			} else {
				msg.add<uint16_t>(0x00);
			}

			if (it.abilities->perfectShotDamage > 0) {
				string.clear();
				string << std::showpos << it.abilities->perfectShotDamage << std::noshowpos << " at " << it.abilities->perfectShotRange << "%";
				msg.addString(string.str(), "ProtocolGame::sendMarketDetail - string.str()");
			} else {
				msg.add<uint16_t>(0x00);
			}
		} else {
			// Send empty skills
			// Cleave modifier
			msg.add<uint16_t>(0x00);
			// Magic shield capacity
			msg.add<uint16_t>(0x00);
			// Damage reflection modifie
			msg.add<uint16_t>(0x00);
			// Perfect shot modifier
			msg.add<uint16_t>(0x00);
		}

		// Upgrade and tier detail modifier
		if (it.upgradeClassification > 0 && tier > 0) {
			msg.addString(std::to_string(it.upgradeClassification), "ProtocolGame::sendMarketDetail - std::to_string(it.upgradeClassification)");
			std::ostringstream ss;

			double chance;
			if (it.isWeapon()) {
				chance = 0.5 * tier + 0.05 * ((tier - 1) * (tier - 1));
				ss << fmt::format("{} ({:.2f}% Onslaught)", static_cast<uint16_t>(tier), chance);
			} else if (it.isHelmet()) {
				chance = 2 * tier + 0.05 * ((tier - 1) * (tier - 1));
				ss << fmt::format("{} ({:.2f}% Momentum)", static_cast<uint16_t>(tier), chance);
			} else if (it.isArmor()) {
				chance = (0.0307576 * tier * tier) + (0.440697 * tier) + 0.026;
				ss << fmt::format("{} ({:.2f}% Ruse)", static_cast<uint16_t>(tier), chance);
			}
			msg.addString(ss.str(), "ProtocolGame::sendMarketDetail - ss.str()");
		} else if (it.upgradeClassification > 0 && tier == 0) {
			msg.addString(std::to_string(it.upgradeClassification), "ProtocolGame::sendMarketDetail - std::to_string(it.upgradeClassification)");
			msg.addString(std::to_string(tier), "ProtocolGame::sendMarketDetail - std::to_string(tier)");
		} else {
			msg.add<uint16_t>(0x00);
			msg.add<uint16_t>(0x00);
		}
	}

	auto purchase = IOMarket::getInstance().getPurchaseStatistics()[itemId][tier];
	if (const MarketStatistics* purchaseStatistics = &purchase; purchaseStatistics) {
		msg.addByte(0x01);
		msg.add<uint32_t>(purchaseStatistics->numTransactions);
		if (oldProtocol) {
			msg.add<uint32_t>(std::min<uint64_t>(std::numeric_limits<uint32_t>::max(), purchaseStatistics->totalPrice));
			msg.add<uint32_t>(std::min<uint64_t>(std::numeric_limits<uint32_t>::max(), purchaseStatistics->highestPrice));
			msg.add<uint32_t>(std::min<uint64_t>(std::numeric_limits<uint32_t>::max(), purchaseStatistics->lowestPrice));
		} else {
			msg.add<uint64_t>(purchaseStatistics->totalPrice);
			msg.add<uint64_t>(purchaseStatistics->highestPrice);
			msg.add<uint64_t>(purchaseStatistics->lowestPrice);
		}
	} else {
		msg.addByte(0x00); // send to old protocol ?
	}

	auto sale = IOMarket::getInstance().getSaleStatistics()[itemId][tier];
	if (const MarketStatistics* saleStatistics = &sale; saleStatistics) {
		msg.addByte(0x01);
		msg.add<uint32_t>(saleStatistics->numTransactions);
		if (oldProtocol) {
			msg.add<uint32_t>(std::min<uint64_t>(std::numeric_limits<uint32_t>::max(), saleStatistics->totalPrice));
			msg.add<uint32_t>(std::min<uint64_t>(std::numeric_limits<uint32_t>::max(), saleStatistics->highestPrice));
			msg.add<uint32_t>(std::min<uint64_t>(std::numeric_limits<uint32_t>::max(), saleStatistics->lowestPrice));
		} else {
			msg.add<uint64_t>(std::min<uint64_t>(std::numeric_limits<uint32_t>::max(), saleStatistics->totalPrice));
			msg.add<uint64_t>(saleStatistics->highestPrice);
			msg.add<uint64_t>(saleStatistics->lowestPrice);
		}
	} else {
		msg.addByte(0x00); // send to old protocol ?
	}

	writeToOutputBuffer(msg);
}

void ProtocolGame::sendTradeItemRequest(const std::string &traderName, std::shared_ptr<Item> item, bool ack) {
	NetworkMessage msg;

	if (ack) {
		msg.addByte(0x7D);
	} else {
		msg.addByte(0x7E);
	}

	msg.addString(traderName, "ProtocolGame::sendTradeItemRequest - traderName");

	if (std::shared_ptr<Container> tradeContainer = item->getContainer()) {
		std::list<std::shared_ptr<Container>> listContainer { tradeContainer };
		std::list<std::shared_ptr<Item>> itemList { tradeContainer };
		while (!listContainer.empty()) {
			std::shared_ptr<Container> container = listContainer.front();
			listContainer.pop_front();

			for (std::shared_ptr<Item> containerItem : container->getItemList()) {
				std::shared_ptr<Container> tmpContainer = containerItem->getContainer();
				if (tmpContainer) {
					listContainer.push_back(tmpContainer);
				}
				itemList.push_back(containerItem);
			}
		}

		msg.addByte(itemList.size());
		for (std::shared_ptr<Item> listItem : itemList) {
			AddItem(msg, listItem);
		}
	} else {
		msg.addByte(0x01);
		AddItem(msg, item);
	}
	writeToOutputBuffer(msg);
}

void ProtocolGame::sendCloseTrade() {
	NetworkMessage msg;
	msg.addByte(0x7F);
	writeToOutputBuffer(msg);
}

void ProtocolGame::sendCloseContainer(uint8_t cid) {
	NetworkMessage msg;
	msg.addByte(0x6F);
	msg.addByte(cid);
	writeToOutputBuffer(msg);
}

void ProtocolGame::sendCreatureTurn(std::shared_ptr<Creature> creature, uint32_t stackPos) {
	if (!canSee(creature)) {
		return;
	}

	NetworkMessage msg;
	msg.addByte(0x6B);
	msg.addPosition(creature->getPosition());
	msg.addByte(stackPos);
	msg.add<uint16_t>(0x63);
	msg.add<uint32_t>(creature->getID());
	msg.addByte(directionToValue(creature->getDirection()));
	msg.addByte(player->canWalkthroughEx(creature) ? 0x00 : 0x01);
	writeToOutputBuffer(msg);
}

void ProtocolGame::sendCreatureSay(std::shared_ptr<Creature> creature, TalkType type, const std::string &text, const Position* pos /* = nullptr*/) {
	NetworkMessage msg;
	msg.addByte(0xAA);

	static uint32_t statementId = 0;
	msg.add<uint32_t>(++statementId);

	msg.addString(creature->getName(), "ProtocolGame::sendCreatureSay - creature->getName()");

	if (!oldProtocol) {
		msg.addByte(0x00); // Show (Traded)
	}

	// Add level only for players
	if (std::shared_ptr<Player> speaker = creature->getPlayer()) {
		msg.add<uint16_t>(speaker->getLevel());
	} else {
		msg.add<uint16_t>(0x00);
	}

	if (oldProtocol && type >= TalkType::LastOldProtocol && type != TalkType::ChannelR2) {
		msg.addByte(TalkType::MonsterSay);
	} else {
		msg.addByte(type);
	}

	if (pos) {
		msg.addPosition(*pos);
	} else {
		msg.addPosition(creature->getPosition());
	}

	msg.addString(text, "ProtocolGame::sendCreatureSay - text");
	writeToOutputBuffer(msg);
}

void ProtocolGame::sendToChannel(std::shared_ptr<Creature> creature, TalkType type, const std::string &text, uint16_t channelId) {
	NetworkMessage msg;
	msg.addByte(0xAA);

	static uint32_t statementId = 0;
	msg.add<uint32_t>(++statementId);
	if (!creature) {
		msg.add<uint32_t>(0x00);
		if (!oldProtocol && statementId != 0) {
			msg.addByte(0x00); // Show (Traded)
		}
	} else if (type == TalkType::ChannelR2) {
		msg.add<uint32_t>(0x00);
		if (!oldProtocol && statementId != 0) {
			msg.addByte(0x00); // Show (Traded)
		}
		type = TalkType::ChannelR1;
	} else {
		msg.addString(creature->getName(), "ProtocolGame::sendToChannel - creature->getName()");
		if (!oldProtocol && statementId != 0) {
			msg.addByte(0x00); // Show (Traded)
		}

		// Add level only for players
		if (std::shared_ptr<Player> speaker = creature->getPlayer()) {
			msg.add<uint16_t>(speaker->getLevel());
		} else {
			msg.add<uint16_t>(0x00);
		}
	}

	if (oldProtocol && type >= TalkType::LastOldProtocol && type != TalkType::ChannelR2) {
		msg.addByte(TalkType::ChannelO);
	} else {
		msg.addByte(type);
	}

	msg.add<uint16_t>(channelId);
	msg.addString(text, "ProtocolGame::sendToChannel - text");
	writeToOutputBuffer(msg);
}

void ProtocolGame::sendPrivateMessage(std::shared_ptr<Player> speaker, TalkType type, const std::string &text) {
	NetworkMessage msg;
	msg.addByte(0xAA);
	static uint32_t statementId = 0;
	msg.add<uint32_t>(++statementId);
	if (speaker) {
		msg.addString(speaker->getName(), "ProtocolGame::sendPrivateMessage - speaker->getName()");
		if (!oldProtocol && statementId != 0) {
			msg.addByte(0x00); // Show (Traded)
		}
		msg.add<uint16_t>(speaker->getLevel());
	} else {
		msg.add<uint32_t>(0x00);
		if (!oldProtocol && statementId != 0) {
			msg.addByte(0x00); // Show (Traded)
		}
	}

	if (oldProtocol && type >= TalkType::LastOldProtocol && type != TalkType::ChannelR2) {
		msg.addByte(TalkType::PrivateTo);
	} else {
		msg.addByte(type);
	}

	msg.addString(text, "ProtocolGame::sendPrivateMessage - text");
	writeToOutputBuffer(msg);
}

void ProtocolGame::sendCancelTarget() {
	NetworkMessage msg;
	msg.addByte(0xA3);
	msg.add<uint32_t>(0x00);
	writeToOutputBuffer(msg);
}

void ProtocolGame::sendChangeSpeed(std::shared_ptr<Creature> creature, uint16_t speed) {
	NetworkMessage msg;
	msg.addByte(0x8F);
	msg.add<uint32_t>(creature->getID());
	msg.add<uint16_t>(creature->getBaseSpeed());
	msg.add<uint16_t>(speed);
	writeToOutputBuffer(msg);
}

void ProtocolGame::sendCancelWalk() {
	if (player) {
		NetworkMessage msg;
		msg.addByte(0xB5);
		msg.addByte(directionToValue(player->getDirection()));
		writeToOutputBuffer(msg);
	}
}

void ProtocolGame::sendSkills() {
	NetworkMessage msg;
	AddPlayerSkills(msg);
	writeToOutputBuffer(msg);
}

void ProtocolGame::sendPing() {
	if (player) {
		NetworkMessage msg;
		msg.addByte(0x1D);
		writeToOutputBuffer(msg);
	}
}

void ProtocolGame::sendPingBack() {
	NetworkMessage msg;
	msg.addByte(0x1E);
	writeToOutputBuffer(msg);
}

void ProtocolGame::sendDistanceShoot(const Position &from, const Position &to, uint16_t type) {
	if (oldProtocol && type > 0xFF) {
		return;
	}
	NetworkMessage msg;
	if (oldProtocol) {
		msg.addByte(0x85);
		msg.addPosition(from);
		msg.addPosition(to);
		msg.addByte(static_cast<uint8_t>(type));
	} else {
		msg.addByte(0x83);
		msg.addPosition(from);
		msg.addByte(MAGIC_EFFECTS_CREATE_DISTANCEEFFECT);
		msg.add<uint16_t>(type);
		msg.addByte(static_cast<uint8_t>(static_cast<int8_t>(static_cast<int32_t>(to.x) - static_cast<int32_t>(from.x))));
		msg.addByte(static_cast<uint8_t>(static_cast<int8_t>(static_cast<int32_t>(to.y) - static_cast<int32_t>(from.y))));
		msg.addByte(MAGIC_EFFECTS_END_LOOP);
	}
	writeToOutputBuffer(msg);
}

void ProtocolGame::sendRestingStatus(uint8_t protection) {
	if (oldProtocol || !player) {
		return;
	}

	NetworkMessage msg;
	msg.addByte(0xA9);
	msg.addByte(protection); // 1 / 0

	uint8_t dailyStreak = 0;
	auto dailyRewardKV = player->kv()->scoped("daily-reward")->get("streak");
	if (dailyRewardKV && dailyRewardKV.has_value()) {
		dailyStreak = static_cast<uint8_t>(dailyRewardKV->getNumber());
	}

	msg.addByte(dailyStreak < 2 ? 0 : 1);
	if (dailyStreak < 2) {
		msg.addString("Resting Area (no active bonus)", "ProtocolGame::sendRestingStatus - Resting Area (no active bonus)");
	} else {
		std::ostringstream ss;
		ss << "Active Resting Area Bonuses: ";
		if (dailyStreak < DAILY_REWARD_DOUBLE_HP_REGENERATION) {
			ss << "\nHit Points Regeneration";
		} else {
			ss << "\nDouble Hit Points Regeneration";
		}
		if (dailyStreak >= DAILY_REWARD_MP_REGENERATION) {
			if (dailyStreak < DAILY_REWARD_DOUBLE_MP_REGENERATION) {
				ss << ",\nMana Points Regeneration";
			} else {
				ss << ",\nDouble Mana Points Regeneration";
			}
		}
		if (dailyStreak >= DAILY_REWARD_STAMINA_REGENERATION) {
			ss << ",\nStamina Points Regeneration";
		}
		if (dailyStreak >= DAILY_REWARD_SOUL_REGENERATION) {
			ss << ",\nSoul Points Regeneration";
		}
		ss << ".";
		msg.addString(ss.str(), "ProtocolGame::sendRestingStatus - ss.str()");
	}
	writeToOutputBuffer(msg);
}

void ProtocolGame::sendMagicEffect(const Position &pos, uint16_t type) {
	if (!canSee(pos) || (oldProtocol && type > 0xFF)) {
		return;
	}

	NetworkMessage msg;
	if (oldProtocol) {
		msg.addByte(0x83);
		msg.addPosition(pos);
		msg.addByte(static_cast<uint8_t>(type));
	} else {
		msg.addByte(0x83);
		msg.addPosition(pos);
		msg.addByte(MAGIC_EFFECTS_CREATE_EFFECT);
		msg.add<uint16_t>(type);
		msg.addByte(MAGIC_EFFECTS_END_LOOP);
	}
	writeToOutputBuffer(msg);
}

void ProtocolGame::removeMagicEffect(const Position &pos, uint16_t type) {
	if (oldProtocol && type > 0xFF) {
		return;
	}
	NetworkMessage msg;
	msg.addByte(0x84);
	msg.addPosition(pos);
	if (oldProtocol) {
		msg.addByte(static_cast<uint8_t>(type));
	} else {
		msg.add<uint16_t>(type);
	}
	writeToOutputBuffer(msg);
}

void ProtocolGame::sendCreatureHealth(std::shared_ptr<Creature> creature) {
	if (creature->isHealthHidden()) {
		return;
	}

	NetworkMessage msg;
	msg.addByte(0x8C);
	msg.add<uint32_t>(creature->getID());
	if (creature->isHealthHidden()) {
		msg.addByte(0x00);
	} else {
		msg.addByte(static_cast<uint8_t>(std::min<double>(100, std::ceil((static_cast<double>(creature->getHealth()) / std::max<int32_t>(creature->getMaxHealth(), 1)) * 100))));
	}

	writeToOutputBuffer(msg);
}

void ProtocolGame::sendPartyCreatureUpdate(std::shared_ptr<Creature> target) {
	if (!player || oldProtocol) {
		return;
	}

	bool known;
	uint32_t removedKnown = 0;
	uint32_t cid = target->getID();
	checkCreatureAsKnown(cid, known, removedKnown);

	NetworkMessage msg;
	msg.addByte(0x8B);
	msg.add<uint32_t>(cid);
	msg.addByte(0); // creature update
	AddCreature(msg, target, known, removedKnown);
	writeToOutputBuffer(msg);
}

void ProtocolGame::sendPartyCreatureShield(std::shared_ptr<Creature> target) {
	uint32_t cid = target->getID();
	if (!knownCreatureSet.contains(cid)) {
		sendPartyCreatureUpdate(target);
		return;
	}

	NetworkMessage msg;
	msg.addByte(0x91);
	msg.add<uint32_t>(cid);
	msg.addByte(player->getPartyShield(target->getPlayer()));
	writeToOutputBuffer(msg);
}

void ProtocolGame::sendPartyCreatureSkull(std::shared_ptr<Creature> target) {
	if (g_game().getWorldType() != WORLD_TYPE_PVP) {
		return;
	}

	uint32_t cid = target->getID();
	if (!knownCreatureSet.contains(cid)) {
		sendPartyCreatureUpdate(target);
		return;
	}

	NetworkMessage msg;
	msg.addByte(0x90);
	msg.add<uint32_t>(cid);
	msg.addByte(skullToValue(player->getSkullClient(target)));
	writeToOutputBuffer(msg);
}

void ProtocolGame::sendPartyCreatureHealth(std::shared_ptr<Creature> target, uint8_t healthPercent) {
	uint32_t cid = target->getID();
	if (!knownCreatureSet.contains(cid)) {
		sendPartyCreatureUpdate(target);
		return;
	}

	NetworkMessage msg;
	msg.addByte(0x8C);
	msg.add<uint32_t>(cid);
	msg.addByte(std::min<uint8_t>(100, healthPercent));
	writeToOutputBuffer(msg);
}

void ProtocolGame::sendPartyPlayerMana(std::shared_ptr<Player> target, uint8_t manaPercent) {
	uint32_t cid = target->getID();
	if (!knownCreatureSet.contains(cid)) {
		sendPartyCreatureUpdate(target);
	}

	if (oldProtocol) {
		return;
	}

	NetworkMessage msg;
	msg.addByte(0x8B);
	msg.add<uint32_t>(cid);
	msg.addByte(11); // mana percent
	msg.addByte(std::min<uint8_t>(100, manaPercent));
	writeToOutputBuffer(msg);
}

void ProtocolGame::sendPartyCreatureShowStatus(std::shared_ptr<Creature> target, bool showStatus) {
	uint32_t cid = target->getID();
	if (!knownCreatureSet.contains(cid)) {
		sendPartyCreatureUpdate(target);
	}

	if (oldProtocol) {
		return;
	}

	NetworkMessage msg;
	msg.addByte(0x8B);
	msg.add<uint32_t>(cid);
	msg.addByte(12); // show status
	msg.addByte((showStatus ? 0x01 : 0x00));
	writeToOutputBuffer(msg);
}

void ProtocolGame::sendPartyPlayerVocation(std::shared_ptr<Player> target) {
	if (!target) {
		return;
	}

	uint32_t cid = target->getID();
	if (!knownCreatureSet.contains(cid)) {
		sendPartyCreatureUpdate(target);
		return;
	}

	if (oldProtocol) {
		return;
	}

	NetworkMessage msg;
	msg.addByte(0x8B);
	msg.add<uint32_t>(cid);
	msg.addByte(13); // vocation
	msg.addByte(target->getVocation()->getClientId());
	writeToOutputBuffer(msg);
}

void ProtocolGame::sendPlayerVocation(std::shared_ptr<Player> target) {
	if (!player || !target || oldProtocol) {
		return;
	}

	NetworkMessage msg;
	msg.addByte(0x8B);
	msg.add<uint32_t>(target->getID());
	msg.addByte(13); // vocation
	msg.addByte(target->getVocation()->getClientId());
	writeToOutputBuffer(msg);
}

void ProtocolGame::sendFYIBox(const std::string &message) {
	NetworkMessage msg;
	msg.addByte(0x15);
	msg.addString(message, "ProtocolGame::sendFYIBox - message");
	writeToOutputBuffer(msg);
}

// tile
void ProtocolGame::sendMapDescription(const Position &pos) {
	NetworkMessage msg;
	msg.addByte(0x64);
	msg.addPosition(player->getPosition());
	GetMapDescription(pos.x - MAP_MAX_CLIENT_VIEW_PORT_X, pos.y - MAP_MAX_CLIENT_VIEW_PORT_Y, pos.z, (MAP_MAX_CLIENT_VIEW_PORT_X + 1) * 2, (MAP_MAX_CLIENT_VIEW_PORT_Y + 1) * 2, msg);
	writeToOutputBuffer(msg);
}

void ProtocolGame::sendAddTileItem(const Position &pos, uint32_t stackpos, std::shared_ptr<Item> item) {
	if (!canSee(pos)) {
		return;
	}

	NetworkMessage msg;
	msg.addByte(0x6A);
	msg.addPosition(pos);
	msg.addByte(stackpos);
	AddItem(msg, item);
	writeToOutputBuffer(msg);
}

void ProtocolGame::sendUpdateTileItem(const Position &pos, uint32_t stackpos, std::shared_ptr<Item> item) {
	if (!canSee(pos)) {
		return;
	}

	NetworkMessage msg;
	msg.addByte(0x6B);
	msg.addPosition(pos);
	msg.addByte(stackpos);
	AddItem(msg, item);
	writeToOutputBuffer(msg);
}

void ProtocolGame::sendRemoveTileThing(const Position &pos, uint32_t stackpos) {
	if (!canSee(pos)) {
		return;
	}

	NetworkMessage msg;
	RemoveTileThing(msg, pos, stackpos);
	writeToOutputBuffer(msg);
}

void ProtocolGame::sendUpdateTile(std::shared_ptr<Tile> tile, const Position &pos) {
	if (!canSee(pos)) {
		return;
	}

	NetworkMessage msg;
	msg.addByte(0x69);
	msg.addPosition(pos);

	if (tile) {
		GetTileDescription(tile, msg);
		msg.addByte(0x00);
		msg.addByte(0xFF);
	} else {
		msg.addByte(0x01);
		msg.addByte(0xFF);
	}

	writeToOutputBuffer(msg);
}

void ProtocolGame::sendPendingStateEntered() {
	if (!player || oldProtocol) {
		return;
	}

	NetworkMessage msg;
	msg.addByte(0x0A);
	writeToOutputBuffer(msg);
}

void ProtocolGame::sendEnterWorld() {
	NetworkMessage msg;
	msg.addByte(0x0F);
	writeToOutputBuffer(msg);
}

void ProtocolGame::sendFightModes() {
	NetworkMessage msg;
	msg.addByte(0xA7);
	msg.addByte(player->fightMode);
	msg.addByte(player->chaseMode);
	msg.addByte(player->secureMode);
	msg.addByte(PVP_MODE_DOVE);
	writeToOutputBuffer(msg);
}

void ProtocolGame::sendAllowBugReport() {
	if (oldProtocol) {
		return;
	}

	NetworkMessage msg;
	msg.addByte(0x1A);
	msg.addByte(0x00); // 0x01 = DISABLE bug report
	writeToOutputBuffer(msg);
}

void ProtocolGame::sendAddCreature(std::shared_ptr<Creature> creature, const Position &pos, int32_t stackpos, bool isLogin) {
	if (!canSee(pos)) {
		return;
	}

	if (creature != player) {
		if (stackpos >= 10) {
			return;
		}

		NetworkMessage msg;
		msg.addByte(0x6A);
		msg.addPosition(pos);
		msg.addByte(stackpos);

		bool known;
		uint32_t removedKnown;
		checkCreatureAsKnown(creature->getID(), known, removedKnown);
		AddCreature(msg, creature, known, removedKnown);
		writeToOutputBuffer(msg);

		if (isLogin) {
			if (std::shared_ptr<Player> creaturePlayer = creature->getPlayer()) {
				if (!creaturePlayer->isAccessPlayer() || creaturePlayer->getAccountType() == ACCOUNT_TYPE_NORMAL) {
					sendMagicEffect(pos, CONST_ME_TELEPORT);
				}
			} else {
				sendMagicEffect(pos, CONST_ME_TELEPORT);
			}
		}

		return;
	}

	NetworkMessage msg;
	msg.addByte(0x17);

	msg.add<uint32_t>(player->getID());
	msg.add<uint16_t>(SERVER_BEAT); // beat duration (50)

	msg.addDouble(Creature::speedA, 3);
	msg.addDouble(Creature::speedB, 3);
	msg.addDouble(Creature::speedC, 3);

	// Allow bug report (Ctrl + Z)
	if (oldProtocol) {
		if (player->getAccountType() >= ACCOUNT_TYPE_NORMAL) {
			msg.addByte(0x01);
		} else {
			msg.addByte(0x00);
		}
	}

	msg.addByte(0x00); // can change pvp framing option
	msg.addByte(0x00); // expert mode button enabled

	msg.addString(g_configManager().getString(STORE_IMAGES_URL, __FUNCTION__), "ProtocolGame::sendAddCreature - g_configManager().getString(STORE_IMAGES_URL)");
	msg.add<uint16_t>(static_cast<uint16_t>(g_configManager().getNumber(STORE_COIN_PACKET, __FUNCTION__)));

	if (!oldProtocol) {
		msg.addByte(shouldAddExivaRestrictions ? 0x01 : 0x00); // exiva button enabled
	}

	writeToOutputBuffer(msg);

	// Allow bug report (Ctrl + Z)
	sendAllowBugReport();

	sendTibiaTime(g_game().getLightHour());
	sendPendingStateEntered();
	sendEnterWorld();
	sendMapDescription(pos);
	loggedIn = true;

	if (isLogin) {
		sendMagicEffect(pos, CONST_ME_TELEPORT);
		sendDisableLoginMusic();
	}

	for (int i = CONST_SLOT_FIRST; i <= CONST_SLOT_LAST; ++i) {
		sendInventoryItem(static_cast<Slots_t>(i), player->getInventoryItem(static_cast<Slots_t>(i)));
	}

	sendStats();
	sendSkills();
	sendBlessStatus();
	sendPremiumTrigger();
	sendItemsPrice();
	sendPreyPrices();
	player->sendPreyData();
	player->sendTaskHuntingData();
	sendForgingData();

	// gameworld light-settings
	sendWorldLight(g_game().getWorldLightInfo());

	// player light level
	sendCreatureLight(creature);

	const std::forward_list<VIPEntry> &vipEntries = IOLoginData::getVIPEntries(player->getAccountId());

	if (player->isAccessPlayer()) {
		for (const VIPEntry &entry : vipEntries) {
			VipStatus_t vipStatus;

			std::shared_ptr<Player> vipPlayer = g_game().getPlayerByGUID(entry.guid);
			if (!vipPlayer) {
				vipStatus = VIPSTATUS_OFFLINE;
			} else {
				vipStatus = vipPlayer->statusVipList;
			}

			sendVIP(entry.guid, entry.name, entry.description, entry.icon, entry.notify, vipStatus);
		}
	} else {
		for (const VIPEntry &entry : vipEntries) {
			VipStatus_t vipStatus;

			std::shared_ptr<Player> vipPlayer = g_game().getPlayerByGUID(entry.guid);
			if (!vipPlayer || vipPlayer->isInGhostMode()) {
				vipStatus = VIPSTATUS_OFFLINE;
			} else {
				vipStatus = vipPlayer->statusVipList;
			}

			sendVIP(entry.guid, entry.name, entry.description, entry.icon, entry.notify, vipStatus);
		}
	}

	sendInventoryIds();
	std::shared_ptr<Item> slotItem = player->getInventoryItem(CONST_SLOT_BACKPACK);
	if (slotItem) {
		player->setMainBackpackUnassigned(slotItem->getContainer());
	}

	sendLootContainers();
	sendBasicData();
	// Wheel of destiny cooldown
	if (!oldProtocol && g_configManager().getBoolean(TOGGLE_WHEELSYSTEM, __FUNCTION__)) {
		player->wheel()->sendGiftOfLifeCooldown();
	}

	player->sendClientCheck();
	player->sendGameNews();
	player->sendIcons();

	// We need to manually send the open containers on player login, on IOLoginData it won't work.
	if (isLogin && oldProtocol) {
		player->openPlayerContainers();
	}
}

void ProtocolGame::sendMoveCreature(std::shared_ptr<Creature> creature, const Position &newPos, int32_t newStackPos, const Position &oldPos, int32_t oldStackPos, bool teleport) {
	if (creature == player) {
		if (oldStackPos >= 10) {
			sendMapDescription(newPos);
		} else if (teleport) {
			NetworkMessage msg;
			RemoveTileThing(msg, oldPos, oldStackPos);
			writeToOutputBuffer(msg);
			sendMapDescription(newPos);
		} else {
			NetworkMessage msg;
			if (oldPos.z == MAP_INIT_SURFACE_LAYER && newPos.z >= MAP_INIT_SURFACE_LAYER + 1) {
				RemoveTileThing(msg, oldPos, oldStackPos);
			} else {
				msg.addByte(0x6D);
				msg.addPosition(oldPos);
				msg.addByte(oldStackPos);
				msg.addPosition(newPos);
			}

			if (newPos.z > oldPos.z) {
				MoveDownCreature(msg, creature, newPos, oldPos);
			} else if (newPos.z < oldPos.z) {
				MoveUpCreature(msg, creature, newPos, oldPos);
			}

			if (oldPos.y > newPos.y) { // north, for old x
				msg.addByte(0x65);
				GetMapDescription(oldPos.x - MAP_MAX_CLIENT_VIEW_PORT_X, newPos.y - MAP_MAX_CLIENT_VIEW_PORT_Y, newPos.z, (MAP_MAX_CLIENT_VIEW_PORT_X + 1) * 2, 1, msg);
			} else if (oldPos.y < newPos.y) { // south, for old x
				msg.addByte(0x67);
				GetMapDescription(oldPos.x - MAP_MAX_CLIENT_VIEW_PORT_X, newPos.y + (MAP_MAX_CLIENT_VIEW_PORT_Y + 1), newPos.z, (MAP_MAX_CLIENT_VIEW_PORT_X + 1) * 2, 1, msg);
			}

			if (oldPos.x < newPos.x) { // east, [with new y]
				msg.addByte(0x66);
				GetMapDescription(newPos.x + (MAP_MAX_CLIENT_VIEW_PORT_X + 1), newPos.y - MAP_MAX_CLIENT_VIEW_PORT_Y, newPos.z, 1, (MAP_MAX_CLIENT_VIEW_PORT_Y + 1) * 2, msg);
			} else if (oldPos.x > newPos.x) { // west, [with new y]
				msg.addByte(0x68);
				GetMapDescription(newPos.x - MAP_MAX_CLIENT_VIEW_PORT_X, newPos.y - MAP_MAX_CLIENT_VIEW_PORT_Y, newPos.z, 1, (MAP_MAX_CLIENT_VIEW_PORT_Y + 1) * 2, msg);
			}
			writeToOutputBuffer(msg);
		}
	} else if (canSee(oldPos) && canSee(newPos)) {
		if (teleport || (oldPos.z == MAP_INIT_SURFACE_LAYER && newPos.z >= MAP_INIT_SURFACE_LAYER + 1) || oldStackPos >= 10) {
			sendRemoveTileThing(oldPos, oldStackPos);
			sendAddCreature(creature, newPos, newStackPos, false);
		} else {
			NetworkMessage msg;
			msg.addByte(0x6D);
			msg.addPosition(oldPos);
			msg.addByte(oldStackPos);
			msg.addPosition(newPos);
			writeToOutputBuffer(msg);
		}
	} else if (canSee(oldPos)) {
		sendRemoveTileThing(oldPos, oldStackPos);
	} else if (canSee(newPos)) {
		sendAddCreature(creature, newPos, newStackPos, false);
	}
}

void ProtocolGame::sendInventoryItem(Slots_t slot, std::shared_ptr<Item> item) {
	NetworkMessage msg;
	if (item) {
		msg.addByte(0x78);
		msg.addByte(slot);
		AddItem(msg, item);
	} else {
		msg.addByte(0x79);
		msg.addByte(slot);
	}
	writeToOutputBuffer(msg);
}

void ProtocolGame::sendInventoryIds() {
	ItemsTierCountList items = player->getInventoryItemsId();

	NetworkMessage msg;
	msg.addByte(0xF5);
	auto countPosition = msg.getBufferPosition();
	msg.skipBytes(2); // Total items count

	for (uint16_t i = 1; i <= 11; i++) {
		msg.add<uint16_t>(i);
		msg.addByte(0x00);
		msg.add<uint16_t>(0x01);
	}

	uint16_t totalItemsCount = 0;
	for (const auto &[itemId, item] : items) {
		for (const auto [tier, count] : item) {
			msg.add<uint16_t>(itemId);
			msg.addByte(tier);
			msg.add<uint16_t>(static_cast<uint16_t>(count));
			totalItemsCount++;
		}
	}

	msg.setBufferPosition(countPosition);
	msg.add<uint16_t>(totalItemsCount + 11);
	writeToOutputBuffer(msg);
}

void ProtocolGame::sendAddContainerItem(uint8_t cid, uint16_t slot, std::shared_ptr<Item> item) {
	NetworkMessage msg;
	msg.addByte(0x70);
	msg.addByte(cid);
	msg.add<uint16_t>(slot);
	AddItem(msg, item);
	writeToOutputBuffer(msg);
}

void ProtocolGame::sendUpdateContainerItem(uint8_t cid, uint16_t slot, std::shared_ptr<Item> item) {
	NetworkMessage msg;
	msg.addByte(0x71);
	msg.addByte(cid);
	msg.add<uint16_t>(slot);
	AddItem(msg, item);
	writeToOutputBuffer(msg);
}

void ProtocolGame::sendRemoveContainerItem(uint8_t cid, uint16_t slot, std::shared_ptr<Item> lastItem) {
	NetworkMessage msg;
	msg.addByte(0x72);
	msg.addByte(cid);
	msg.add<uint16_t>(slot);
	if (lastItem) {
		AddItem(msg, lastItem);
	} else {
		msg.add<uint16_t>(0x00);
	}
	writeToOutputBuffer(msg);
}

void ProtocolGame::sendTextWindow(uint32_t windowTextId, std::shared_ptr<Item> item, uint16_t maxlen, bool canWrite) {
	NetworkMessage msg;
	msg.addByte(0x96);
	msg.add<uint32_t>(windowTextId);
	AddItem(msg, item);

	if (canWrite) {
		msg.add<uint16_t>(maxlen);
		msg.addString(item->getAttribute<std::string>(ItemAttribute_t::TEXT), "ProtocolGame::sendTextWindow - item->getAttribute<std::string>(ItemAttribute_t::TEXT)");
	} else {
		const std::string &text = item->getAttribute<std::string>(ItemAttribute_t::TEXT);
		msg.add<uint16_t>(text.size());
		msg.addString(text, "ProtocolGame::sendTextWindow - text");
	}

	const std::string &writer = item->getAttribute<std::string>(ItemAttribute_t::WRITER);
	if (!writer.empty()) {
		msg.addString(writer, "ProtocolGame::sendTextWindow - writer");
	} else {
		msg.add<uint16_t>(0x00);
	}

	if (!oldProtocol) {
		msg.addByte(0x00); // Show (Traded)
	}

	auto writtenDate = item->getAttribute<time_t>(ItemAttribute_t::DATE);
	if (writtenDate != 0) {
		msg.addString(formatDateShort(writtenDate), "ProtocolGame::sendTextWindow - formatDateShort(writtenDate)");
	} else {
		msg.add<uint16_t>(0x00);
	}

	writeToOutputBuffer(msg);
}

void ProtocolGame::sendTextWindow(uint32_t windowTextId, uint32_t itemId, const std::string &text) {
	NetworkMessage msg;
	msg.addByte(0x96);
	msg.add<uint32_t>(windowTextId);
	AddItem(msg, itemId, 1, 0);
	msg.add<uint16_t>(text.size());
	msg.addString(text, "ProtocolGame::sendTextWindow - text");
	msg.add<uint16_t>(0x00);

	if (!oldProtocol) {
		msg.addByte(0x00); // Show (Traded)
	}

	msg.add<uint16_t>(0x00);
	writeToOutputBuffer(msg);
}

void ProtocolGame::sendHouseWindow(uint32_t windowTextId, const std::string &text) {
	NetworkMessage msg;
	msg.addByte(0x97);
	msg.addByte(0x00);
	msg.add<uint32_t>(windowTextId);
	msg.addString(text, "ProtocolGame::sendHouseWindow - text");
	writeToOutputBuffer(msg);
}

void ProtocolGame::sendOutfitWindow() {
	NetworkMessage msg;
	msg.addByte(0xC8);

	if (oldProtocol) {
		Outfit_t currentOutfit = player->getDefaultOutfit();
		const auto currentMount = g_game().mounts.getMountByID(player->getLastMount());
		if (currentMount) {
			currentOutfit.lookMount = currentMount->clientId;
		}

		AddOutfit(msg, currentOutfit);

		std::vector<ProtocolOutfit> protocolOutfits;
		const auto outfits = Outfits::getInstance().getOutfits(player->getSex());
		protocolOutfits.reserve(outfits.size());
		for (const auto &outfit : outfits) {
			uint8_t addons;
			if (!player->getOutfitAddons(outfit, addons)) {
				continue;
			}

			protocolOutfits.emplace_back(outfit->name, outfit->lookType, addons);
			// Game client doesn't allow more than 100 outfits
			if (protocolOutfits.size() == 150) {
				break;
			}
		}

		msg.addByte(protocolOutfits.size());
		for (const ProtocolOutfit &outfit : protocolOutfits) {
			msg.add<uint16_t>(outfit.lookType);
			msg.addString(outfit.name, "ProtocolGame::sendOutfitWindow - outfit.name");
			msg.addByte(outfit.addons);
		}

		std::vector<std::shared_ptr<Mount>> mounts;
		for (const auto mount : g_game().mounts.getMounts()) {
			if (player->hasMount(mount)) {
				mounts.push_back(mount);
			}
		}

		msg.addByte(mounts.size());
		for (const auto mount : mounts) {
			msg.add<uint16_t>(mount->clientId);
			msg.addString(mount->name, "ProtocolGame::sendOutfitWindow - mount->name");
		}

		writeToOutputBuffer(msg);
		return;
	}

	bool mounted = false;
	Outfit_t currentOutfit = player->getDefaultOutfit();
	const auto currentMount = g_game().mounts.getMountByID(player->getLastMount());
	if (currentMount) {
		mounted = (currentOutfit.lookMount == currentMount->clientId);
		currentOutfit.lookMount = currentMount->clientId;
	}

	AddOutfit(msg, currentOutfit);

	msg.addByte(currentOutfit.lookMountHead);
	msg.addByte(currentOutfit.lookMountBody);
	msg.addByte(currentOutfit.lookMountLegs);
	msg.addByte(currentOutfit.lookMountFeet);
	msg.add<uint16_t>(currentOutfit.lookFamiliarsType);

	auto startOutfits = msg.getBufferPosition();
	// 100 is the limit of old protocol clients.
	uint16_t limitOutfits = std::numeric_limits<uint16_t>::max();
	uint16_t outfitSize = 0;
	msg.skipBytes(2);

	if (player->isAccessPlayer()) {
		msg.add<uint16_t>(75);
		msg.addString("Gamemaster", "ProtocolGame::sendOutfitWindow - Gamemaster");
		msg.addByte(0);
		msg.addByte(0x00);
		++outfitSize;

		msg.add<uint16_t>(266);
		msg.addString("Customer Support", "ProtocolGame::sendOutfitWindow - Customer Support");
		msg.addByte(0);
		msg.addByte(0x00);
		++outfitSize;

		msg.add<uint16_t>(302);
		msg.addString("Community Manager", "ProtocolGame::sendOutfitWindow - Community Manager");
		msg.addByte(0);
		msg.addByte(0x00);
		++outfitSize;
	}

	const auto outfits = Outfits::getInstance().getOutfits(player->getSex());

	for (const auto &outfit : outfits) {
		uint8_t addons;
		if (player->getOutfitAddons(outfit, addons)) {
			msg.add<uint16_t>(outfit->lookType);
			msg.addString(outfit->name, "ProtocolGame::sendOutfitWindow - outfit->name");
			msg.addByte(addons);
			msg.addByte(0x00);
			++outfitSize;
		} else if (outfit->lookType == 1210 || outfit->lookType == 1211) {
			msg.add<uint16_t>(outfit->lookType);
			msg.addString(outfit->name, "ProtocolGame::sendOutfitWindow - outfit->name");
			msg.addByte(3);
			msg.addByte(0x02);
			++outfitSize;
		} else if (outfit->lookType == 1456 || outfit->lookType == 1457) {
			msg.add<uint16_t>(outfit->lookType);
			msg.addString(outfit->name, "ProtocolGame::sendOutfitWindow - outfit->name");
			msg.addByte(3);
			msg.addByte(0x03);
			++outfitSize;
		} else if (outfit->from == "store") {
			msg.add<uint16_t>(outfit->lookType);
			msg.addString(outfit->name, "ProtocolGame::sendOutfitWindow - outfit->name");
			msg.addByte(outfit->lookType >= 962 && outfit->lookType <= 975 ? 0 : 3);
			msg.addByte(0x01);
			msg.add<uint32_t>(0x00);
			++outfitSize;
		}

		if (outfitSize == limitOutfits) {
			break;
		}
	}

	auto endOutfits = msg.getBufferPosition();
	msg.setBufferPosition(startOutfits);
	msg.add<uint16_t>(outfitSize);
	msg.setBufferPosition(endOutfits);

	auto startMounts = msg.getBufferPosition();
	uint16_t limitMounts = std::numeric_limits<uint16_t>::max();
	uint16_t mountSize = 0;
	msg.skipBytes(2);

	const auto mounts = g_game().mounts.getMounts();
	for (const auto mount : mounts) {
		if (player->hasMount(mount)) {
			msg.add<uint16_t>(mount->clientId);
			msg.addString(mount->name, "ProtocolGame::sendOutfitWindow - mount->name");
			msg.addByte(0x00);
			++mountSize;
		} else if (mount->type == "store") {
			msg.add<uint16_t>(mount->clientId);
			msg.addString(mount->name, "ProtocolGame::sendOutfitWindow - mount->name");
			msg.addByte(0x01);
			msg.add<uint32_t>(0x00);
			++mountSize;
		}

		if (mountSize == limitMounts) {
			break;
		}
	}

	auto endMounts = msg.getBufferPosition();
	msg.setBufferPosition(startMounts);
	msg.add<uint16_t>(mountSize);
	msg.setBufferPosition(endMounts);

	auto startFamiliars = msg.getBufferPosition();
	uint16_t limitFamiliars = std::numeric_limits<uint16_t>::max();
	uint16_t familiarSize = 0;
	msg.skipBytes(2);

	const auto familiars = Familiars::getInstance().getFamiliars(player->getVocationId());

	for (const Familiar &familiar : familiars) {
		if (!player->getFamiliar(familiar)) {
			continue;
		}

		msg.add<uint16_t>(familiar.lookType);
		msg.addString(familiar.name, "ProtocolGame::sendOutfitWindow - familiar.name");
		msg.addByte(0x00);
		if (++familiarSize == limitFamiliars) {
			break;
		}
	}

	auto endFamiliars = msg.getBufferPosition();
	msg.setBufferPosition(startFamiliars);
	msg.add<uint16_t>(familiarSize);
	msg.setBufferPosition(endFamiliars);

	msg.addByte(0x00); // Try outfit
	msg.addByte(mounted ? 0x01 : 0x00);

	// Version 12.81 - Random mount 'bool'
	msg.addByte(player->isRandomMounted() ? 0x01 : 0x00);

	writeToOutputBuffer(msg);
}

void ProtocolGame::sendPodiumWindow(std::shared_ptr<Item> podium, const Position &position, uint16_t itemId, uint8_t stackpos) {
	if (!podium || oldProtocol) {
		g_logger().error("[{}] item is nullptr", __FUNCTION__);
		return;
	}

	NetworkMessage msg;
	msg.addByte(0xC8);

	const auto podiumVisible = podium->getCustomAttribute("PodiumVisible");
	const auto lookType = podium->getCustomAttribute("LookType");
	const auto lookMount = podium->getCustomAttribute("LookMount");
	const auto lookDirection = podium->getCustomAttribute("LookDirection");
	if (lookType) {
		addOutfitAndMountBytes(msg, podium, lookType, "LookHead", "LookBody", "LookLegs", "LookFeet", true);
	} else {
		msg.add<uint16_t>(0);
	}

	if (lookMount) {
		addOutfitAndMountBytes(msg, podium, lookMount, "LookMountHead", "LookMountBody", "LookMountLegs", "LookMountFeet");
	} else {
		msg.add<uint16_t>(0);
		msg.addByte(0);
		msg.addByte(0);
		msg.addByte(0);
		msg.addByte(0);
	}
	msg.add<uint16_t>(0);

	auto startOutfits = msg.getBufferPosition();
	uint16_t limitOutfits = std::numeric_limits<uint16_t>::max();
	uint16_t outfitSize = 0;
	msg.skipBytes(2);

	const auto outfits = Outfits::getInstance().getOutfits(player->getSex());
	for (const auto &outfit : outfits) {
		uint8_t addons;
		if (!player->getOutfitAddons(outfit, addons)) {
			continue;
		}

		msg.add<uint16_t>(outfit->lookType);
		msg.addString(outfit->name, "ProtocolGame::sendPodiumWindow - outfit->name");
		msg.addByte(addons);
		msg.addByte(0x00);
		if (++outfitSize == limitOutfits) {
			break;
		}
	}

	auto endOutfits = msg.getBufferPosition();
	msg.setBufferPosition(startOutfits);
	msg.add<uint16_t>(outfitSize);
	msg.setBufferPosition(endOutfits);

	auto startMounts = msg.getBufferPosition();
	uint16_t limitMounts = std::numeric_limits<uint16_t>::max();
	uint16_t mountSize = 0;
	msg.skipBytes(2);

	const auto mounts = g_game().mounts.getMounts();
	for (const auto mount : mounts) {
		if (player->hasMount(mount)) {
			msg.add<uint16_t>(mount->clientId);
			msg.addString(mount->name, "ProtocolGame::sendPodiumWindow - mount->name");
			msg.addByte(0x00);
			if (++mountSize == limitMounts) {
				break;
			}
		}
	}

	auto endMounts = msg.getBufferPosition();
	msg.setBufferPosition(startMounts);
	msg.add<uint16_t>(mountSize);
	msg.setBufferPosition(endMounts);

	msg.add<uint16_t>(0);

	msg.addByte(0x05);
	msg.addByte(lookMount ? 0x01 : 0x00);

	msg.add<uint16_t>(0);

	msg.addPosition(position);
	msg.add<uint16_t>(itemId);
	msg.addByte(stackpos);

	msg.addByte(podiumVisible ? podiumVisible->getAttribute<uint8_t>() : 0x01);
	msg.addByte(lookType ? 0x01 : 0x00);
	msg.addByte(lookDirection ? lookDirection->getAttribute<uint8_t>() : 2);
	writeToOutputBuffer(msg);
}

void ProtocolGame::sendUpdatedVIPStatus(uint32_t guid, VipStatus_t newStatus) {
	if (oldProtocol && newStatus == VIPSTATUS_TRAINING) {
		return;
	}

	NetworkMessage msg;
	msg.addByte(0xD3);
	msg.add<uint32_t>(guid);
	msg.addByte(newStatus);
	writeToOutputBuffer(msg);
}

void ProtocolGame::sendVIP(uint32_t guid, const std::string &name, const std::string &description, uint32_t icon, bool notify, VipStatus_t status) {
	if (oldProtocol && status == VIPSTATUS_TRAINING) {
		return;
	}

	NetworkMessage msg;
	msg.addByte(0xD2);
	msg.add<uint32_t>(guid);
	msg.addString(name, "ProtocolGame::sendVIP - name");
	msg.addString(description, "ProtocolGame::sendVIP - description");
	msg.add<uint32_t>(std::min<uint32_t>(10, icon));
	msg.addByte(notify ? 0x01 : 0x00);
	msg.addByte(status);
	if (!oldProtocol) {
		msg.addByte(0x00); // vipGroups
	}
	writeToOutputBuffer(msg);
}

void ProtocolGame::sendSpellCooldown(uint16_t spellId, uint32_t time) {
	NetworkMessage msg;
	msg.addByte(0xA4);
	if (oldProtocol && spellId >= 170) {
		msg.addByte(170);
	} else {
		if (oldProtocol) {
			msg.addByte(spellId);
		} else {
			msg.add<uint16_t>(spellId);
		}
	}
	msg.add<uint32_t>(time);
	writeToOutputBuffer(msg);
}

void ProtocolGame::sendSpellGroupCooldown(SpellGroup_t groupId, uint32_t time) {
	if (oldProtocol) {
		return;
	}

	NetworkMessage msg;
	msg.addByte(0xA5);
	msg.addByte(groupId);
	msg.add<uint32_t>(time);
	writeToOutputBuffer(msg);
}

void ProtocolGame::sendUseItemCooldown(uint32_t time) {
	if (!player || oldProtocol) {
		return;
	}

	NetworkMessage msg;
	msg.addByte(0xA6);
	msg.add<uint32_t>(time);
	writeToOutputBuffer(msg);
}

void ProtocolGame::sendPreyTimeLeft(const std::unique_ptr<PreySlot> &slot) {
	if (!player || !slot) {
		return;
	}

	NetworkMessage msg;

	msg.addByte(0xE7);
	msg.addByte(static_cast<uint8_t>(slot->id));
	msg.add<uint16_t>(slot->bonusTimeLeft);

	writeToOutputBuffer(msg);
}

void ProtocolGame::sendPreyData(const std::unique_ptr<PreySlot> &slot) {
	if (!player) {
		return;
	}

	NetworkMessage msg;
	msg.addByte(0xE8);
	std::vector<uint16_t> validRaceIds;
	for (auto raceId : slot->raceIdList) {
		if (g_monsters().getMonsterTypeByRaceId(raceId)) {
			validRaceIds.push_back(raceId);
		} else {
			g_logger().error("[ProtocolGame::sendPreyData] - Unknown monster type raceid: {}, removing prey slot from player {}", raceId, player->getName());
			// Remove wrong raceid from slot
			slot->removeMonsterType(raceId);
			// Send empty bytes (do not debug client)
			msg.addByte(0);
			msg.addByte(1);
			msg.add<uint32_t>(0);
			msg.addByte(0);
			writeToOutputBuffer(msg);
			return;
		}
	}

	msg.addByte(static_cast<uint8_t>(slot->id));
	msg.addByte(static_cast<uint8_t>(slot->state));

	if (slot->state == PreyDataState_Locked) {
		msg.addByte(player->isPremium() ? 0x01 : 0x00);
	} else if (slot->state == PreyDataState_Inactive) {
		// Empty
	} else if (slot->state == PreyDataState_Active) {
		if (const auto mtype = g_monsters().getMonsterTypeByRaceId(slot->selectedRaceId)) {
			msg.addString(mtype->name, "ProtocolGame::sendPreyData - mtype->name");
			const Outfit_t outfit = mtype->info.outfit;
			msg.add<uint16_t>(outfit.lookType);
			if (outfit.lookType == 0) {
				msg.add<uint16_t>(outfit.lookTypeEx);
			} else {
				msg.addByte(outfit.lookHead);
				msg.addByte(outfit.lookBody);
				msg.addByte(outfit.lookLegs);
				msg.addByte(outfit.lookFeet);
				msg.addByte(outfit.lookAddons);
			}

			msg.addByte(static_cast<uint8_t>(slot->bonus));
			msg.add<uint16_t>(slot->bonusPercentage);
			msg.addByte(slot->bonusRarity);
			msg.add<uint16_t>(slot->bonusTimeLeft);
		}
	} else if (slot->state == PreyDataState_Selection) {
		msg.addByte(static_cast<uint8_t>(validRaceIds.size()));
		for (uint16_t raceId : validRaceIds) {
			const auto mtype = g_monsters().getMonsterTypeByRaceId(raceId);
			if (!mtype) {
				continue;
			}

			msg.addString(mtype->name, "ProtocolGame::sendPreyData - mtype->name");
			const Outfit_t outfit = mtype->info.outfit;
			msg.add<uint16_t>(outfit.lookType);
			if (outfit.lookType == 0) {
				msg.add<uint16_t>(outfit.lookTypeEx);
				continue;
			}

			msg.addByte(outfit.lookHead);
			msg.addByte(outfit.lookBody);
			msg.addByte(outfit.lookLegs);
			msg.addByte(outfit.lookFeet);
			msg.addByte(outfit.lookAddons);
		}
	} else if (slot->state == PreyDataState_SelectionChangeMonster) {
		msg.addByte(static_cast<uint8_t>(slot->bonus));
		msg.add<uint16_t>(slot->bonusPercentage);
		msg.addByte(slot->bonusRarity);
		msg.addByte(static_cast<uint8_t>(validRaceIds.size()));
		for (uint16_t raceId : validRaceIds) {
			const auto mtype = g_monsters().getMonsterTypeByRaceId(raceId);
			if (!mtype) {
				continue;
			}

			msg.addString(mtype->name, "ProtocolGame::sendPreyData - mtype->name");
			const Outfit_t outfit = mtype->info.outfit;
			msg.add<uint16_t>(outfit.lookType);
			if (outfit.lookType == 0) {
				msg.add<uint16_t>(outfit.lookTypeEx);
				continue;
			}

			msg.addByte(outfit.lookHead);
			msg.addByte(outfit.lookBody);
			msg.addByte(outfit.lookLegs);
			msg.addByte(outfit.lookFeet);
			msg.addByte(outfit.lookAddons);
		}
	} else if (slot->state == PreyDataState_ListSelection) {
		const std::map<uint16_t, std::string> bestiaryList = g_game().getBestiaryList();
		msg.add<uint16_t>(static_cast<uint16_t>(bestiaryList.size()));
		std::for_each(bestiaryList.begin(), bestiaryList.end(), [&msg](auto mType) {
			msg.add<uint16_t>(mType.first);
		});
	} else {
		g_logger().warn("[ProtocolGame::sendPreyData] - Unknown prey state: {}", fmt::underlying(slot->state));
		return;
	}

	if (oldProtocol) {
		auto currentTime = OTSYS_TIME();
		auto timeDiffMs = (slot->freeRerollTimeStamp > currentTime) ? (slot->freeRerollTimeStamp - currentTime) : 0;
		auto timeDiffMinutes = timeDiffMs / 60000;
		msg.add<uint16_t>(timeDiffMinutes ? timeDiffMinutes : 0);
	} else {
		msg.add<uint32_t>(std::max<uint32_t>(static_cast<uint32_t>(((slot->freeRerollTimeStamp - OTSYS_TIME()) / 1000)), 0));
		msg.addByte(static_cast<uint8_t>(slot->option));
	}

	writeToOutputBuffer(msg);
}

void ProtocolGame::sendPreyPrices() {
	if (!player) {
		return;
	}

	NetworkMessage msg;

	msg.addByte(0xE9);
	msg.add<uint32_t>(player->getPreyRerollPrice());
	if (!oldProtocol) {
		msg.addByte(static_cast<uint8_t>(g_configManager().getNumber(PREY_BONUS_REROLL_PRICE, __FUNCTION__)));
		msg.addByte(static_cast<uint8_t>(g_configManager().getNumber(PREY_SELECTION_LIST_PRICE, __FUNCTION__)));
		msg.add<uint32_t>(player->getTaskHuntingRerollPrice());
		msg.add<uint32_t>(player->getTaskHuntingRerollPrice());
		msg.addByte(static_cast<uint8_t>(g_configManager().getNumber(TASK_HUNTING_SELECTION_LIST_PRICE, __FUNCTION__)));
		msg.addByte(static_cast<uint8_t>(g_configManager().getNumber(TASK_HUNTING_BONUS_REROLL_PRICE, __FUNCTION__)));
	}

	writeToOutputBuffer(msg);
}

void ProtocolGame::sendModalWindow(const ModalWindow &modalWindow) {
	if (!player) {
		return;
	}

	NetworkMessage msg;
	msg.addByte(0xFA);

	msg.add<uint32_t>(modalWindow.id);
	msg.addString(modalWindow.title, "ProtocolGame::sendModalWindow - modalWindow.title");
	msg.addString(modalWindow.message, "ProtocolGame::sendModalWindow - modalWindow.message");

	msg.addByte(modalWindow.buttons.size());
	for (const auto &it : modalWindow.buttons) {
		msg.addString(it.first, "ProtocolGame::sendModalWindow - it.first");
		msg.addByte(it.second);
	}

	msg.addByte(modalWindow.choices.size());
	for (const auto &it : modalWindow.choices) {
		msg.addString(it.first, "ProtocolGame::sendModalWindow - it.first");
		msg.addByte(it.second);
	}

	msg.addByte(modalWindow.defaultEscapeButton);
	msg.addByte(modalWindow.defaultEnterButton);
	msg.addByte(modalWindow.priority ? 0x01 : 0x00);

	writeToOutputBuffer(msg);
}

////////////// Add common messages
void ProtocolGame::AddCreature(NetworkMessage &msg, std::shared_ptr<Creature> creature, bool known, uint32_t remove) {
	auto creatureType = creature->getType();
	std::shared_ptr<Player> otherPlayer = creature->getPlayer();

	if (known) {
		msg.add<uint16_t>(0x62);
		msg.add<uint32_t>(creature->getID());
	} else {
		msg.add<uint16_t>(0x61);
		msg.add<uint32_t>(remove);
		msg.add<uint32_t>(creature->getID());
		if (!oldProtocol && creature->isHealthHidden()) {
			msg.addByte(creatureTypeToValue(CreatureType::Hidden));
		} else {
			msg.addByte(creatureTypeToValue(creatureType));
		}

		if (!oldProtocol && creatureType == CreatureType::SummonPlayer) {
			if (std::shared_ptr<Creature> master = creature->getMaster()) {
				msg.add<uint32_t>(master->getID());
			} else {
				msg.add<uint32_t>(0x00);
			}
		}

		if (!oldProtocol && creature->isHealthHidden()) {
			msg.addString("", "ProtocolGame::AddCreature - empty");
		} else {
			msg.addString(creature->getName(), "ProtocolGame::AddCreature - creature->getName()");
		}
	}

	if (creature->isHealthHidden()) {
		msg.addByte(0x00);
	} else {
		msg.addByte(std::ceil((static_cast<double>(creature->getHealth()) / std::max<int32_t>(creature->getMaxHealth(), 1)) * 100));
	}

	msg.addByte(directionToValue(creature->getDirection()));

	if (!creature->isInGhostMode() && !creature->isInvisible()) {
		const Outfit_t &outfit = creature->getCurrentOutfit();
		AddOutfit(msg, outfit);
		if (!oldProtocol && outfit.lookMount != 0) {
			msg.addByte(outfit.lookMountHead);
			msg.addByte(outfit.lookMountBody);
			msg.addByte(outfit.lookMountLegs);
			msg.addByte(outfit.lookMountFeet);
		}
	} else {
		static Outfit_t outfit;
		AddOutfit(msg, outfit);
	}

	LightInfo lightInfo = creature->getCreatureLight();
	msg.addByte(player->isAccessPlayer() ? 0xFF : lightInfo.level);
	msg.addByte(lightInfo.color);

	msg.add<uint16_t>(creature->getStepSpeed());

	addCreatureIcon(msg, creature);

	msg.addByte(skullToValue(player->getSkullClient(creature)));
	msg.addByte(player->getPartyShield(otherPlayer));

	if (!known) {
		msg.addByte(player->getGuildEmblem(otherPlayer));
	}

	if (!oldProtocol && creatureType == CreatureType::Monster) {
		if (std::shared_ptr<Creature> master = creature->getMaster()) {
			if (std::shared_ptr<Player> masterPlayer = master->getPlayer()) {
				creatureType = CreatureType::SummonPlayer;
			}
		}
	}

	if (!oldProtocol && creature->isHealthHidden()) {
		msg.addByte(creatureTypeToValue(CreatureType::Hidden));
	} else {
		msg.addByte(creatureTypeToValue(creatureType)); // Type (for summons)
	}

	if (!oldProtocol && creatureType == CreatureType::SummonPlayer) {
		if (std::shared_ptr<Creature> master = creature->getMaster()) {
			msg.add<uint32_t>(master->getID());
		} else {
			msg.add<uint32_t>(0x00);
		}
	}

	if (!oldProtocol && creatureType == CreatureType::Player) {
		if (std::shared_ptr<Player> otherCreature = creature->getPlayer()) {
			msg.addByte(otherCreature->getVocation()->getClientId());
		} else {
			msg.addByte(0);
		}
	}

	auto bubble = creature->getSpeechBubble();
	auto bubbleToSend = bubbleToValue(oldProtocol && bubble == SpeechBubble_t::Hireling ? SpeechBubble_t::None : bubble);
	msg.addByte(bubbleToSend);
	msg.addByte(0xFF); // MARK_UNMARKED
	if (!oldProtocol) {
		msg.addByte(0x00); // inspection type
	} else {
		if (otherPlayer) {
			msg.add<uint16_t>(otherPlayer->getHelpers());
		} else {
			msg.add<uint16_t>(0x00);
		}
	}

	msg.addByte(player->canWalkthroughEx(creature) ? 0x00 : 0x01);
}

void ProtocolGame::AddPlayerStats(NetworkMessage &msg) {
	msg.addByte(0xA0);

	if (oldProtocol) {
		msg.add<uint16_t>(std::min<int32_t>(player->getHealth(), std::numeric_limits<uint16_t>::max()));
		msg.add<uint16_t>(std::min<int32_t>(player->getMaxHealth(), std::numeric_limits<uint16_t>::max()));
	} else {
		msg.add<uint32_t>(std::min<int32_t>(player->getHealth(), std::numeric_limits<int32_t>::max()));
		msg.add<uint32_t>(std::min<int32_t>(player->getMaxHealth(), std::numeric_limits<int32_t>::max()));
	}

	msg.add<uint32_t>(player->hasFlag(PlayerFlags_t::HasInfiniteCapacity) ? 1000000 : player->getFreeCapacity());
	if (oldProtocol) {
		msg.add<uint32_t>(player->getFreeCapacity());
	}

	msg.add<uint64_t>(player->getExperience());

	msg.add<uint16_t>(player->getLevel());
	msg.addByte(std::min<uint8_t>(player->getLevelPercent(), 100));

	msg.add<uint16_t>(player->getBaseXpGain()); // base xp gain rate

	if (oldProtocol) {
		msg.add<uint16_t>(player->getVoucherXpBoost()); // xp voucher
	}

	msg.add<uint16_t>(player->getGrindingXpBoost()); // low level bonus
	msg.add<uint16_t>(player->getStoreXpBoost()); // xp boost
	msg.add<uint16_t>(player->getStaminaXpBoost()); // stamina multiplier (100 = 1.0x)

	if (!oldProtocol) {
		msg.add<uint32_t>(std::min<int32_t>(player->getMana(), std::numeric_limits<int32_t>::max()));
		msg.add<uint32_t>(std::min<int32_t>(player->getMaxMana(), std::numeric_limits<int32_t>::max()));
	} else {
		msg.add<uint16_t>(std::min<int32_t>(player->getMana(), std::numeric_limits<uint16_t>::max()));
		msg.add<uint16_t>(std::min<int32_t>(player->getMaxMana(), std::numeric_limits<uint16_t>::max()));

		msg.addByte(static_cast<uint8_t>(std::min<uint32_t>(player->getMagicLevel(), std::numeric_limits<uint8_t>::max())));
		msg.addByte(static_cast<uint8_t>(std::min<uint32_t>(player->getBaseMagicLevel(), std::numeric_limits<uint8_t>::max())));
		msg.addByte(std::min<uint8_t>(static_cast<uint8_t>(player->getMagicLevelPercent()), 100));
	}

	msg.addByte(player->getSoul());

	msg.add<uint16_t>(player->getStaminaMinutes());

	msg.add<uint16_t>(player->getBaseSpeed());

	std::shared_ptr<Condition> condition = player->getCondition(ConditionType::Regeneration, ConditionId_t::Default);
	msg.add<uint16_t>(condition ? condition->getTicks() / 1000 : 0x00);

	msg.add<uint16_t>(player->getOfflineTrainingTime() / 60 / 1000);

	msg.add<uint16_t>(player->getExpBoostStamina()); // xp boost time (seconds)
	msg.addByte(1); // enables exp boost in the store

	if (!oldProtocol) {
		msg.add<uint32_t>(player->getManaShield()); // remaining mana shield
		msg.add<uint32_t>(player->getMaxManaShield()); // total mana shield
	}
}

void ProtocolGame::AddPlayerSkills(NetworkMessage &msg) {
	msg.addByte(0xA1);

	if (oldProtocol) {
		for (uint8_t i = SKILL_FIRST; i <= SKILL_FISHING; ++i) {
			skills_t skill = static_cast<skills_t>(i);
			msg.add<uint16_t>(std::min<int32_t>(player->getSkillLevel(skill), std::numeric_limits<uint16_t>::max()));
			msg.add<uint16_t>(player->getBaseSkill(skill));
			msg.addByte(std::min<uint8_t>(100, static_cast<uint8_t>(player->getSkillPercent(skill))));
		}
	} else {
		msg.add<uint16_t>(player->getMagicLevel());
		msg.add<uint16_t>(player->getBaseMagicLevel());
		msg.add<uint16_t>(player->getLoyaltyMagicLevel());
		msg.add<uint16_t>(player->getMagicLevelPercent() * 100);

		for (uint8_t i = SKILL_FIRST; i <= SKILL_FISHING; ++i) {
			skills_t skill = static_cast<skills_t>(i);
			msg.add<uint16_t>(std::min<int32_t>(player->getSkillLevel(skill), std::numeric_limits<uint16_t>::max()));
			msg.add<uint16_t>(player->getBaseSkill(skill));
			msg.add<uint16_t>(player->getLoyaltySkill(skill));
			msg.add<uint16_t>(player->getSkillPercent(skill) * 100);
		}
	}

	for (uint8_t i = SKILL_CRITICAL_HIT_CHANCE; i <= SKILL_LAST; ++i) {
		if (!oldProtocol && (i == SKILL_LIFE_LEECH_CHANCE || i == SKILL_MANA_LEECH_CHANCE)) {
			continue;
		}
		skills_t skill = static_cast<skills_t>(i);
		msg.add<uint16_t>(std::min<int32_t>(player->getSkillLevel(skill), std::numeric_limits<uint16_t>::max()));
		msg.add<uint16_t>(player->getBaseSkill(skill));
	}

	if (!oldProtocol) {
		// 13.10 list (U8 + U16)
		msg.addByte(0);
		// Version 12.81 new skill (Fatal, Dodge and Momentum)
		sendForgeSkillStats(msg);

		// used for imbuement (Feather)
		msg.add<uint32_t>(player->getCapacity()); // total capacity
		msg.add<uint32_t>(player->getBaseCapacity()); // base total capacity
	}
}

void ProtocolGame::AddOutfit(NetworkMessage &msg, const Outfit_t &outfit, bool addMount /* = true*/) {
	msg.add<uint16_t>(outfit.lookType);
	if (outfit.lookType != 0) {
		msg.addByte(outfit.lookHead);
		msg.addByte(outfit.lookBody);
		msg.addByte(outfit.lookLegs);
		msg.addByte(outfit.lookFeet);
		msg.addByte(outfit.lookAddons);
	} else {
		msg.add<uint16_t>(outfit.lookTypeEx);
	}

	if (addMount) {
		msg.add<uint16_t>(outfit.lookMount);
	}
}

void ProtocolGame::addImbuementInfo(NetworkMessage &msg, uint16_t imbuementId) const {
	Imbuement* imbuement = g_imbuements().getImbuement(imbuementId);
	const BaseImbuement* baseImbuement = g_imbuements().getBaseByID(imbuement->getBaseID());
	const CategoryImbuement* categoryImbuement = g_imbuements().getCategoryByID(imbuement->getCategory());

	msg.add<uint32_t>(imbuementId);
	msg.addString(baseImbuement->name + " " + imbuement->getName(), "ProtocolGame::addImbuementInfo - baseImbuement->name + "
																	" + imbuement->getName()");
	msg.addString(imbuement->getDescription(), "ProtocolGame::addImbuementInfo - imbuement->getDescription()");
	msg.addString(categoryImbuement->name + imbuement->getSubGroup(), "ProtocolGame::addImbuementInfo - categoryImbuement->name + imbuement->getSubGroup()");

	msg.add<uint16_t>(imbuement->getIconID());
	msg.add<uint32_t>(baseImbuement->duration);

	msg.addByte(imbuement->isPremium() ? 0x01 : 0x00);

	const auto items = imbuement->getItems();
	msg.addByte(items.size());

	for (const auto &itm : items) {
		const ItemType &it = Item::items[itm.first];
		msg.add<uint16_t>(itm.first);
		msg.addString(it.name, "ProtocolGame::addImbuementInfo - it.name");
		msg.add<uint16_t>(itm.second);
	}

	msg.add<uint32_t>(baseImbuement->price);
	msg.addByte(baseImbuement->percent);
	msg.add<uint32_t>(baseImbuement->protectionPrice);
}

void ProtocolGame::openImbuementWindow(std::shared_ptr<Item> item) {
	if (!item || item->isRemoved()) {
		return;
	}

	player->setImbuingItem(item);

	NetworkMessage msg;
	msg.addByte(0xEB);
	msg.add<uint16_t>(item->getID());
	if (!oldProtocol && item->getClassification() > 0) {
		msg.addByte(0);
	}
	msg.addByte(item->getImbuementSlot());

	// Send imbuement time
	for (uint8_t slotid = 0; slotid < static_cast<uint8_t>(item->getImbuementSlot()); slotid++) {
		ImbuementInfo imbuementInfo;
		if (!item->getImbuementInfo(slotid, &imbuementInfo)) {
			msg.addByte(0x00);
			continue;
		}

		msg.addByte(0x01);
		addImbuementInfo(msg, imbuementInfo.imbuement->getID());
		msg.add<uint32_t>(imbuementInfo.duration);
		msg.add<uint32_t>(g_imbuements().getBaseByID(imbuementInfo.imbuement->getBaseID())->removeCost);
	}

	std::vector<Imbuement*> imbuements = g_imbuements().getImbuements(player, item);
	phmap::flat_hash_map<uint16_t, uint16_t> needItems;

	msg.add<uint16_t>(imbuements.size());
	for (const Imbuement* imbuement : imbuements) {
		addImbuementInfo(msg, imbuement->getID());

		const auto items = imbuement->getItems();
		for (const auto &itm : items) {
			if (!needItems.count(itm.first)) {
				needItems[itm.first] = player->getItemTypeCount(itm.first);
				uint32_t stashCount = player->getStashItemCount(Item::items[itm.first].id);
				if (stashCount > 0) {
					needItems[itm.first] += stashCount;
				}
			}
		}
	}

	msg.add<uint32_t>(needItems.size());
	for (const auto &itm : needItems) {
		msg.add<uint16_t>(itm.first);
		msg.add<uint16_t>(itm.second);
	}

	sendResourcesBalance(player->getMoney(), player->getBankBalance(), player->getPreyCards(), player->getTaskHuntingPoints());

	writeToOutputBuffer(msg);
}

void ProtocolGame::sendMessageDialog(const std::string &message) {
	NetworkMessage msg;
	msg.addByte(0xED);
	msg.addByte(0x14); // Unknown type
	msg.addString(message, "ProtocolGame::sendMessageDialog - message");
	writeToOutputBuffer(msg);
}

void ProtocolGame::sendImbuementResult(const std::string message) {
	NetworkMessage msg;
	msg.addByte(0xED);
	msg.addByte(0x01);
	msg.addString(message, "ProtocolGame::sendImbuementResult - message");
	writeToOutputBuffer(msg);
}

void ProtocolGame::closeImbuementWindow() {
	NetworkMessage msg;
	msg.addByte(0xEC);
	writeToOutputBuffer(msg);
}

void ProtocolGame::AddWorldLight(NetworkMessage &msg, LightInfo lightInfo) {
	msg.addByte(0x82);
	msg.addByte((player->isAccessPlayer() ? 0xFF : lightInfo.level));
	msg.addByte(lightInfo.color);
}

void ProtocolGame::sendSpecialContainersAvailable() {
	if (oldProtocol || !player) {
		return;
	}

	NetworkMessage msg;
	msg.addByte(0x2A);
	msg.addByte(player->isSupplyStashMenuAvailable() ? 0x01 : 0x00);
	msg.addByte(player->isMarketMenuAvailable() ? 0x01 : 0x00);
	writeToOutputBuffer(msg);
}

void ProtocolGame::updatePartyTrackerAnalyzer(const std::shared_ptr<Party> party) {
	if (oldProtocol || !player || !party || !party->getLeader()) {
		return;
	}

	NetworkMessage msg;
	msg.addByte(0x2B);
	msg.add<uint32_t>(party->getAnalyzerTimeNow());
	msg.add<uint32_t>(party->getLeader()->getID());
	msg.addByte(static_cast<uint8_t>(party->priceType));

	msg.addByte(static_cast<uint8_t>(party->membersData.size()));
	for (const std::shared_ptr<PartyAnalyzer> analyzer : party->membersData) {
		msg.add<uint32_t>(analyzer->id);
		if (std::shared_ptr<Player> member = g_game().getPlayerByID(analyzer->id);
			!member || !member->getParty() || member->getParty() != party) {
			msg.addByte(0);
		} else {
			msg.addByte(1);
		}

		msg.add<uint64_t>(analyzer->lootPrice);
		msg.add<uint64_t>(analyzer->supplyPrice);
		msg.add<uint64_t>(analyzer->damage);
		msg.add<uint64_t>(analyzer->healing);
	}

	bool showNames = !party->membersData.empty();
	msg.addByte(showNames ? 0x01 : 0x00);
	if (showNames) {
		msg.addByte(static_cast<uint8_t>(party->membersData.size()));
		for (const std::shared_ptr<PartyAnalyzer> analyzer : party->membersData) {
			msg.add<uint32_t>(analyzer->id);
			msg.addString(analyzer->name, "ProtocolGame::updatePartyTrackerAnalyzer - analyzer->name");
		}
	}

	writeToOutputBuffer(msg);
}

void ProtocolGame::AddCreatureLight(NetworkMessage &msg, std::shared_ptr<Creature> creature) {
	LightInfo lightInfo = creature->getCreatureLight();

	msg.addByte(0x8D);
	msg.add<uint32_t>(creature->getID());
	msg.addByte((player->isAccessPlayer() ? 0xFF : lightInfo.level));
	msg.addByte(lightInfo.color);
}

// tile
void ProtocolGame::RemoveTileThing(NetworkMessage &msg, const Position &pos, uint32_t stackpos) {
	if (stackpos >= 10) {
		return;
	}

	msg.addByte(0x6C);
	msg.addPosition(pos);
	msg.addByte(stackpos);
}

void ProtocolGame::sendKillTrackerUpdate(std::shared_ptr<Container> corpse, const std::string &name, const Outfit_t creatureOutfit) {
	if (oldProtocol) {
		return;
	}

	bool isCorpseEmpty = corpse->empty();

	NetworkMessage msg;
	msg.addByte(0xD1);
	msg.addString(name, "ProtocolGame::sendKillTrackerUpdate - name");
	msg.add<uint16_t>(creatureOutfit.lookType ? creatureOutfit.lookType : 21);
	msg.addByte(creatureOutfit.lookType ? creatureOutfit.lookHead : 0x00);
	msg.addByte(creatureOutfit.lookType ? creatureOutfit.lookBody : 0x00);
	msg.addByte(creatureOutfit.lookType ? creatureOutfit.lookLegs : 0x00);
	msg.addByte(creatureOutfit.lookType ? creatureOutfit.lookFeet : 0x00);
	msg.addByte(creatureOutfit.lookType ? creatureOutfit.lookAddons : 0x00);
	msg.addByte(isCorpseEmpty ? 0 : corpse->size());

	if (!isCorpseEmpty) {
		for (const auto &it : corpse->getItemList()) {
			AddItem(msg, it);
		}
	}

	writeToOutputBuffer(msg);
}

void ProtocolGame::sendUpdateSupplyTracker(std::shared_ptr<Item> item) {
	if (oldProtocol || !player || !item) {
		return;
	}

	NetworkMessage msg;
	msg.addByte(0xCE);
	msg.add<uint16_t>(item->getID());

	writeToOutputBuffer(msg);
}

void ProtocolGame::sendUpdateImpactTracker(CombatType type, int32_t amount) {
	if (!player || oldProtocol) {
		return;
	}

	auto clientElement = getCipbiaElement(type);
	if (clientElement == CIPBIA_ELEMENTAL_UNDEFINED) {
		return;
	}

	NetworkMessage msg;
	msg.addByte(0xCC);
	if (type == CombatType::Healing) {
		msg.addByte(ANALYZER_HEAL);
		msg.add<uint32_t>(amount);
	} else {
		msg.addByte(ANALYZER_DAMAGE_DEALT);
		msg.add<uint32_t>(amount);
		msg.addByte(clientElement);
	}
	writeToOutputBuffer(msg);
}

void ProtocolGame::sendUpdateInputAnalyzer(CombatType type, int32_t amount, std::string target) {
	if (!player || oldProtocol) {
		return;
	}

	auto clientElement = getCipbiaElement(type);
	if (clientElement == CIPBIA_ELEMENTAL_UNDEFINED) {
		return;
	}

	NetworkMessage msg;
	msg.addByte(0xCC);
	msg.addByte(ANALYZER_DAMAGE_RECEIVED);
	msg.add<uint32_t>(amount);
	msg.addByte(clientElement);
	msg.addString(target, "ProtocolGame::sendUpdateInputAnalyzer - target");
	writeToOutputBuffer(msg);
}

void ProtocolGame::sendTaskHuntingData(const std::unique_ptr<TaskHuntingSlot> &slot) {
	if (!player || oldProtocol) {
		return;
	}

	NetworkMessage msg;
	msg.addByte(0xBB);
	msg.addByte(static_cast<uint8_t>(slot->id));
	msg.addByte(static_cast<uint8_t>(slot->state));
	if (slot->state == PreyTaskDataState_Locked) {
		msg.addByte(player->isPremium() ? 0x01 : 0x00);
	} else if (slot->state == PreyTaskDataState_Inactive) {
		// Empty
	} else if (slot->state == PreyTaskDataState_Selection) {
		std::shared_ptr<Player> user = player;
		msg.add<uint16_t>(static_cast<uint16_t>(slot->raceIdList.size()));
		std::for_each(slot->raceIdList.begin(), slot->raceIdList.end(), [&msg, user](uint16_t raceid) {
			msg.add<uint16_t>(raceid);
			msg.addByte(user->isCreatureUnlockedOnTaskHunting(g_monsters().getMonsterTypeByRaceId(raceid)) ? 0x01 : 0x00);
		});
	} else if (slot->state == PreyTaskDataState_ListSelection) {
		std::shared_ptr<Player> user = player;
		const std::map<uint16_t, std::string> bestiaryList = g_game().getBestiaryList();
		msg.add<uint16_t>(static_cast<uint16_t>(bestiaryList.size()));
		std::for_each(bestiaryList.begin(), bestiaryList.end(), [&msg, user](auto mType) {
			msg.add<uint16_t>(mType.first);
			msg.addByte(user->isCreatureUnlockedOnTaskHunting(g_monsters().getMonsterType(mType.second)) ? 0x01 : 0x00);
		});
	} else if (slot->state == PreyTaskDataState_Active) {
		if (const auto &option = g_ioprey().getTaskRewardOption(slot)) {
			msg.add<uint16_t>(slot->selectedRaceId);
			if (slot->upgrade) {
				msg.addByte(0x01);
				msg.add<uint16_t>(option->secondKills);
			} else {
				msg.addByte(0x00);
				msg.add<uint16_t>(option->firstKills);
			}
			msg.add<uint16_t>(slot->currentKills);
			msg.addByte(slot->rarity);
		} else {
			g_logger().warn("[ProtocolGame::sendTaskHuntingData] - Unknown slot option {} on player {}", fmt::underlying(slot->id), player->getName());
			return;
		}
	} else if (slot->state == PreyTaskDataState_Completed) {
		if (const auto &option = g_ioprey().getTaskRewardOption(slot)) {
			msg.add<uint16_t>(slot->selectedRaceId);
			if (slot->upgrade) {
				msg.addByte(0x01);
				msg.add<uint16_t>(option->secondKills);
				msg.add<uint16_t>(std::min<uint16_t>(slot->currentKills, option->secondKills));
			} else {
				msg.addByte(0x00);
				msg.add<uint16_t>(option->firstKills);
				msg.add<uint16_t>(std::min<uint16_t>(slot->currentKills, option->firstKills));
			}
			msg.addByte(slot->rarity);
		} else {
			g_logger().warn("[ProtocolGame::sendTaskHuntingData] - Unknown slot option {} on player {}", fmt::underlying(slot->id), player->getName());
			return;
		}
	} else {
		g_logger().warn("[ProtocolGame::sendTaskHuntingData] - Unknown task hunting state: {}", fmt::underlying(slot->state));
		return;
	}

	msg.add<uint32_t>(std::max<uint32_t>(static_cast<uint32_t>(((slot->freeRerollTimeStamp - OTSYS_TIME()) / 1000)), 0));
	writeToOutputBuffer(msg);
}

void ProtocolGame::MoveUpCreature(NetworkMessage &msg, std::shared_ptr<Creature> creature, const Position &newPos, const Position &oldPos) {
	if (creature != player) {
		return;
	}

	// floor change up
	msg.addByte(0xBE);

	// going to surface
	if (newPos.z == MAP_INIT_SURFACE_LAYER) {
		int32_t skip = -1;
		GetFloorDescription(msg, oldPos.x - MAP_MAX_CLIENT_VIEW_PORT_X, oldPos.y - MAP_MAX_CLIENT_VIEW_PORT_Y, 5, (MAP_MAX_CLIENT_VIEW_PORT_X + 1) * 2, (MAP_MAX_CLIENT_VIEW_PORT_Y + 1) * 2, 3, skip); //(floor 7 and 6 already set)
		GetFloorDescription(msg, oldPos.x - MAP_MAX_CLIENT_VIEW_PORT_X, oldPos.y - MAP_MAX_CLIENT_VIEW_PORT_Y, 4, (MAP_MAX_CLIENT_VIEW_PORT_X + 1) * 2, (MAP_MAX_CLIENT_VIEW_PORT_Y + 1) * 2, 4, skip);
		GetFloorDescription(msg, oldPos.x - MAP_MAX_CLIENT_VIEW_PORT_X, oldPos.y - MAP_MAX_CLIENT_VIEW_PORT_Y, 3, (MAP_MAX_CLIENT_VIEW_PORT_X + 1) * 2, (MAP_MAX_CLIENT_VIEW_PORT_Y + 1) * 2, 5, skip);
		GetFloorDescription(msg, oldPos.x - MAP_MAX_CLIENT_VIEW_PORT_X, oldPos.y - MAP_MAX_CLIENT_VIEW_PORT_Y, 2, (MAP_MAX_CLIENT_VIEW_PORT_X + 1) * 2, (MAP_MAX_CLIENT_VIEW_PORT_Y + 1) * 2, 6, skip);
		GetFloorDescription(msg, oldPos.x - MAP_MAX_CLIENT_VIEW_PORT_X, oldPos.y - MAP_MAX_CLIENT_VIEW_PORT_Y, 1, (MAP_MAX_CLIENT_VIEW_PORT_X + 1) * 2, (MAP_MAX_CLIENT_VIEW_PORT_Y + 1) * 2, 7, skip);
		GetFloorDescription(msg, oldPos.x - MAP_MAX_CLIENT_VIEW_PORT_X, oldPos.y - MAP_MAX_CLIENT_VIEW_PORT_Y, 0, (MAP_MAX_CLIENT_VIEW_PORT_X + 1) * 2, (MAP_MAX_CLIENT_VIEW_PORT_Y + 1) * 2, 8, skip);

		if (skip >= 0) {
			msg.addByte(skip);
			msg.addByte(0xFF);
		}
	}
	// underground, going one floor up (still underground)
	else if (newPos.z > MAP_INIT_SURFACE_LAYER) {
		int32_t skip = -1;
		GetFloorDescription(msg, oldPos.x - MAP_MAX_CLIENT_VIEW_PORT_X, oldPos.y - MAP_MAX_CLIENT_VIEW_PORT_Y, oldPos.getZ() - 3, (MAP_MAX_CLIENT_VIEW_PORT_X + 1) * 2, (MAP_MAX_CLIENT_VIEW_PORT_Y + 1) * 2, 3, skip);

		if (skip >= 0) {
			msg.addByte(skip);
			msg.addByte(0xFF);
		}
	}

	// moving up a floor up makes us out of sync
	// west
	msg.addByte(0x68);
	GetMapDescription(oldPos.x - MAP_MAX_CLIENT_VIEW_PORT_X, oldPos.y - (MAP_MAX_CLIENT_VIEW_PORT_Y - 1), newPos.z, 1, (MAP_MAX_CLIENT_VIEW_PORT_Y + 1) * 2, msg);

	// north
	msg.addByte(0x65);
	GetMapDescription(oldPos.x - MAP_MAX_CLIENT_VIEW_PORT_X, oldPos.y - MAP_MAX_CLIENT_VIEW_PORT_Y, newPos.z, (MAP_MAX_CLIENT_VIEW_PORT_X + 1) * 2, 1, msg);
}

void ProtocolGame::MoveDownCreature(NetworkMessage &msg, std::shared_ptr<Creature> creature, const Position &newPos, const Position &oldPos) {
	if (creature != player) {
		return;
	}

	// floor change down
	msg.addByte(0xBF);

	// going from surface to underground
	if (newPos.z == MAP_INIT_SURFACE_LAYER + 1) {
		int32_t skip = -1;

		GetFloorDescription(msg, oldPos.x - MAP_MAX_CLIENT_VIEW_PORT_X, oldPos.y - MAP_MAX_CLIENT_VIEW_PORT_Y, newPos.z, (MAP_MAX_CLIENT_VIEW_PORT_X + 1) * 2, (MAP_MAX_CLIENT_VIEW_PORT_Y + 1) * 2, -1, skip);
		GetFloorDescription(msg, oldPos.x - MAP_MAX_CLIENT_VIEW_PORT_X, oldPos.y - MAP_MAX_CLIENT_VIEW_PORT_Y, newPos.z + 1, (MAP_MAX_CLIENT_VIEW_PORT_X + 1) * 2, (MAP_MAX_CLIENT_VIEW_PORT_Y + 1) * 2, -2, skip);
		GetFloorDescription(msg, oldPos.x - MAP_MAX_CLIENT_VIEW_PORT_X, oldPos.y - MAP_MAX_CLIENT_VIEW_PORT_Y, newPos.z + 2, (MAP_MAX_CLIENT_VIEW_PORT_X + 1) * 2, (MAP_MAX_CLIENT_VIEW_PORT_Y + 1) * 2, -3, skip);

		if (skip >= 0) {
			msg.addByte(skip);
			msg.addByte(0xFF);
		}
	}
	// going further down
	else if (newPos.z > oldPos.z && newPos.z > MAP_INIT_SURFACE_LAYER + 1 && newPos.z < MAP_MAX_LAYERS - MAP_LAYER_VIEW_LIMIT) {
		int32_t skip = -1;
		GetFloorDescription(msg, oldPos.x - MAP_MAX_CLIENT_VIEW_PORT_X, oldPos.y - MAP_MAX_CLIENT_VIEW_PORT_Y, newPos.z + MAP_LAYER_VIEW_LIMIT, (MAP_MAX_CLIENT_VIEW_PORT_X + 1) * 2, (MAP_MAX_CLIENT_VIEW_PORT_Y + 1) * 2, -3, skip);

		if (skip >= 0) {
			msg.addByte(skip);
			msg.addByte(0xFF);
		}
	}

	// moving down a floor makes us out of sync
	// east
	msg.addByte(0x66);
	GetMapDescription(oldPos.x + MAP_MAX_CLIENT_VIEW_PORT_X + 1, oldPos.y - (MAP_MAX_CLIENT_VIEW_PORT_Y + 1), newPos.z, 1, ((MAP_MAX_CLIENT_VIEW_PORT_Y + 1) * 2), msg);

	// south
	msg.addByte(0x67);
	GetMapDescription(oldPos.x - MAP_MAX_CLIENT_VIEW_PORT_X, oldPos.y + (MAP_MAX_CLIENT_VIEW_PORT_Y + 1), newPos.z, ((MAP_MAX_CLIENT_VIEW_PORT_X + 1) * 2), 1, msg);
}

void ProtocolGame::AddHiddenShopItem(NetworkMessage &msg) {
	// Empty bytes from AddShopItem
	msg.add<uint16_t>(0);
	msg.addByte(0);
	msg.addString(std::string(), "ProtocolGame::AddHiddenShopItem - std::string()");
	msg.add<uint32_t>(0);
	msg.add<uint32_t>(0);
	msg.add<uint32_t>(0);
}

void ProtocolGame::AddShopItem(NetworkMessage &msg, const ShopBlock &shopBlock) {
	// Sends the item information empty if the player doesn't have the storage to buy/sell a certain item
	if (shopBlock.itemStorageKey != 0 && player->getStorageValue(shopBlock.itemStorageKey) < shopBlock.itemStorageValue) {
		AddHiddenShopItem(msg);
		return;
	}

	// Hidden sell items from the shop if they are not in the player's inventory
	auto talkactionHidden = player->kv()->get("npc-shop-hidden-sell-item");
	if (talkactionHidden && talkactionHidden->get<BooleanType>() == true) {
		std::map<uint16_t, uint16_t> inventoryMap;
		player->getAllSaleItemIdAndCount(inventoryMap);
		auto inventoryItems = inventoryMap.find(shopBlock.itemId);
		if (inventoryItems == inventoryMap.end() && shopBlock.itemSellPrice > 0 && shopBlock.itemBuyPrice == 0) {
			AddHiddenShopItem(msg);
			return;
		}
	}

	const ItemType &it = Item::items[shopBlock.itemId];
	msg.add<uint16_t>(shopBlock.itemId);
	if (it.isSplash() || it.isFluidContainer()) {
		msg.addByte(static_cast<uint8_t>(shopBlock.itemSubType));
	} else {
		msg.addByte(0x00);
	}

	// If not send "itemName" variable from the npc shop, will registered the name that is in items.xml
	if (shopBlock.itemName.empty()) {
		msg.addString(it.name, "ProtocolGame::AddShopItem - it.name");
	} else {
		msg.addString(shopBlock.itemName, "ProtocolGame::AddShopItem - shopBlock.itemName");
	}
	msg.add<uint32_t>(it.weight);
	msg.add<uint32_t>(shopBlock.itemBuyPrice == 4294967295 ? 0 : shopBlock.itemBuyPrice);
	msg.add<uint32_t>(shopBlock.itemSellPrice == 4294967295 ? 0 : shopBlock.itemSellPrice);
}

void ProtocolGame::parseExtendedOpcode(NetworkMessage &msg) {
	uint8_t opcode = msg.getByte();
	const std::string &buffer = msg.getString();

	// process additional opcodes via lua script event
	g_game().parsePlayerExtendedOpcode(player->getID(), opcode, buffer);
}

// OTCv8
void ProtocolGame::sendFeatures() {
	if (otclientV8 == 0) {
		return;
	}

	std::map<GameFeature_t, bool> features;
	// Place for non-standard OTCv8 features
	features[GameFeature_t::ExtendedOpcode] = true;

	if (features.empty()) {
		return;
	}

	NetworkMessage msg;
	msg.addByte(0x43);
	msg.add<uint16_t>(static_cast<uint16_t>(features.size()));
	for (const auto &[gameFeature, haveFeature] : features) {
		msg.addByte(static_cast<uint8_t>(gameFeature));
		msg.addByte(haveFeature ? 1 : 0);
	}
	writeToOutputBuffer(msg);
}

void ProtocolGame::parseInventoryImbuements(NetworkMessage &msg) {
	if (oldProtocol) {
		return;
	}

	bool isTrackerOpen = msg.getByte(); // Window is opened or closed
	g_game().playerRequestInventoryImbuements(player->getID(), isTrackerOpen);
}

void ProtocolGame::sendInventoryImbuements(const std::map<Slots_t, std::shared_ptr<Item>> items) {
	if (oldProtocol) {
		return;
	}

	NetworkMessage msg;
	msg.addByte(0x5D);

	msg.addByte(static_cast<uint8_t>(items.size()));
	for (const auto &[slot, item] : items) {
		msg.addByte(slot);
		AddItem(msg, item);

		uint8_t slots = item->getImbuementSlot();
		msg.addByte(slots);
		if (slots == 0) {
			continue;
		}

		for (uint8_t imbueSlot = 0; imbueSlot < slots; imbueSlot++) {
			ImbuementInfo imbuementInfo;
			if (!item->getImbuementInfo(imbueSlot, &imbuementInfo)) {
				msg.addByte(0x00);
				continue;
			}

			auto imbuement = imbuementInfo.imbuement;
			if (!imbuement) {
				msg.addByte(0x00);
				continue;
			}

			const BaseImbuement* baseImbuement = g_imbuements().getBaseByID(imbuement->getBaseID());
			msg.addByte(0x01);
			msg.addString(baseImbuement->name + " " + imbuement->getName(), "ProtocolGame::sendInventoryImbuements - baseImbuement->name + "
																			" + imbuement->getName()");
			msg.add<uint16_t>(imbuement->getIconID());
			msg.add<uint32_t>(imbuementInfo.duration);

			std::shared_ptr<Tile> playerTile = player->getTile();
			// Check if the player is in a protection zone
			bool isInProtectionZone = playerTile && playerTile->hasFlag(TILESTATE_PROTECTIONZONE);
			// Check if the player is in fight mode
			bool isInFightMode = player->hasCondition(ConditionType::InFight);
			// Get the category of the imbuement
			const CategoryImbuement* categoryImbuement = g_imbuements().getCategoryByID(imbuement->getCategory());
			// Parent of the imbued item
			auto parent = item->getParent();
			// If the imbuement is aggressive and the player is not in fight mode or is in a protection zone, or the item is in a container, ignore it.
			if (categoryImbuement && categoryImbuement->agressive && (isInProtectionZone || !isInFightMode)) {
				msg.addByte(0);
				continue;
			}
			// If the item is not in the backpack slot and it's not a agressive imbuement, ignore it.
			if (categoryImbuement && !categoryImbuement->agressive && parent && parent != player) {
				msg.addByte(0);
				continue;
			}

			msg.addByte(1);
		}
	}

	writeToOutputBuffer(msg);
}

void ProtocolGame::sendItemsPrice() {
	if (!player || oldProtocol) {
		return;
	}

	NetworkMessage msg;
	msg.addByte(0xCD);

	auto countBuffer = msg.getBufferPosition();
	uint16_t count = 0;
	msg.skipBytes(2);
	for (const auto &[itemId, tierAndPriceMap] : g_game().getItemsPrice()) {
		for (const auto &[tier, price] : tierAndPriceMap) {
			msg.add<uint16_t>(itemId);
			if (Item::items[itemId].upgradeClassification > 0) {
				msg.addByte(tier);
			}
			msg.add<uint64_t>(price);
			count++;
		}
	}
	msg.setBufferPosition(countBuffer);
	msg.add<uint16_t>(count);

	writeToOutputBuffer(msg);
}

void ProtocolGame::reloadCreature(std::shared_ptr<Creature> creature) {
	if (!creature || !canSee(creature)) {
		return;
	}

	auto tile = creature->getTile();
	if (!tile) {
		return;
	}

	uint32_t stackpos = tile->getClientIndexOfCreature(player, creature);

	if (stackpos >= 10) {
		return;
	}

	NetworkMessage msg;

	if (knownCreatureSet.contains(creature->getID())) {
		msg.addByte(0x6B);
		msg.addPosition(creature->getPosition());
		msg.addByte(stackpos);
		AddCreature(msg, creature, false, 0);
	} else {
		sendAddCreature(creature, creature->getPosition(), stackpos, false);
	}

	writeToOutputBuffer(msg);
}

void ProtocolGame::sendOpenStash() {
	if (!player || oldProtocol) {
		return;
	}

	NetworkMessage msg;
	msg.addByte(0x29);
	StashItemList list = player->getStashItems();
	msg.add<uint16_t>(list.size());
	for (auto item : list) {
		msg.add<uint16_t>(item.first);
		msg.add<uint32_t>(item.second);
	}
	msg.add<uint16_t>(static_cast<uint16_t>(g_configManager().getNumber(STASH_ITEMS, __FUNCTION__) - getStashSize(list)));
	writeToOutputBuffer(msg);
}

void ProtocolGame::parseStashWithdraw(NetworkMessage &msg) {
	if (oldProtocol) {
		return;
	}

	if (!player->isSupplyStashMenuAvailable()) {
		player->sendCancelMessage("You can't use supply stash right now.");
		return;
	}

	if (player->isUIExhausted(500)) {
		player->sendCancelMessage("You need to wait to do this again.");
		return;
	}

	Supply_Stash_Actions_t action = static_cast<Supply_Stash_Actions_t>(msg.getByte());
	switch (action) {
		case SUPPLY_STASH_ACTION_STOW_ITEM: {
			Position pos = msg.getPosition();
			uint16_t itemId = msg.get<uint16_t>();
			uint8_t stackpos = msg.getByte();
			uint32_t count = msg.getByte();
			g_game().playerStowItem(player->getID(), pos, itemId, stackpos, count, false);
			break;
		}
		case SUPPLY_STASH_ACTION_STOW_CONTAINER: {
			Position pos = msg.getPosition();
			uint16_t itemId = msg.get<uint16_t>();
			uint8_t stackpos = msg.getByte();
			g_game().playerStowItem(player->getID(), pos, itemId, stackpos, 0, false);
			break;
		}
		case SUPPLY_STASH_ACTION_STOW_STACK: {
			Position pos = msg.getPosition();
			uint16_t itemId = msg.get<uint16_t>();
			uint8_t stackpos = msg.getByte();
			g_game().playerStowItem(player->getID(), pos, itemId, stackpos, 0, true);
			break;
		}
		case SUPPLY_STASH_ACTION_WITHDRAW: {
			uint16_t itemId = msg.get<uint16_t>();
			uint32_t count = msg.get<uint32_t>();
			uint8_t stackpos = msg.getByte();
			g_game().playerStashWithdraw(player->getID(), itemId, count, stackpos);
			break;
		}
		default:
			g_logger().error("Unknown 'supply stash' action switch: {}", fmt::underlying(action));
			break;
	}

	player->updateUIExhausted();
}

void ProtocolGame::sendCreatureHelpers(uint32_t creatureId, uint16_t helpers) {
	if (!oldProtocol) {
		return;
	}

	NetworkMessage msg;
	msg.addByte(0x94);
	msg.add<uint32_t>(creatureId);
	msg.add<uint16_t>(helpers);
	writeToOutputBuffer(msg);
}

void ProtocolGame::sendDepotItems(const ItemsTierCountList &itemMap, uint16_t count) {
	if (!player || oldProtocol) {
		return;
	}

	NetworkMessage msg;
	msg.addByte(0x94);

	msg.add<uint16_t>(count); // List size
	for (const auto &itemMap_it : itemMap) {
		for (const auto &[itemTier, itemCount] : itemMap_it.second) {
			msg.add<uint16_t>(itemMap_it.first); // Item ID
			if (itemTier > 0) {
				msg.addByte(itemTier - 1);
			}
			msg.add<uint16_t>(static_cast<uint16_t>(itemCount));
		}
	}

	writeToOutputBuffer(msg);
}

void ProtocolGame::sendCloseDepotSearch() {
	if (!player || oldProtocol) {
		return;
	}

	NetworkMessage msg;
	msg.addByte(0x9A);
	writeToOutputBuffer(msg);
}

void ProtocolGame::sendDepotSearchResultDetail(uint16_t itemId, uint8_t tier, uint32_t depotCount, const ItemVector &depotItems, uint32_t inboxCount, const ItemVector &inboxItems, uint32_t stashCount) {
	if (!player || oldProtocol) {
		return;
	}

	NetworkMessage msg;
	msg.addByte(0x99);
	msg.add<uint16_t>(itemId);
	if (Item::items[itemId].upgradeClassification > 0) {
		msg.addByte(tier);
	}

	msg.add<uint32_t>(depotCount);
	msg.addByte(static_cast<uint8_t>(depotItems.size()));
	for (const auto &item : depotItems) {
		AddItem(msg, item);
	}

	msg.add<uint32_t>(inboxCount);
	msg.addByte(static_cast<uint8_t>(inboxItems.size()));
	for (const auto &item : inboxItems) {
		AddItem(msg, item);
	}

	msg.addByte(stashCount > 0 ? 0x01 : 0x00);
	if (stashCount > 0) {
		msg.add<uint16_t>(itemId);
		msg.add<uint32_t>(stashCount);
	}

	writeToOutputBuffer(msg);
}

void ProtocolGame::parseOpenDepotSearch() {
	if (oldProtocol) {
		return;
	}

	g_game().playerRequestDepotItems(player->getID());
}

void ProtocolGame::parseCloseDepotSearch() {
	if (oldProtocol) {
		return;
	}

	g_game().playerRequestCloseDepotSearch(player->getID());
}

void ProtocolGame::parseDepotSearchItemRequest(NetworkMessage &msg) {
	if (oldProtocol) {
		return;
	}

	uint16_t itemId = msg.get<uint16_t>();
	uint8_t itemTier = 0;
	if (Item::items[itemId].upgradeClassification > 0) {
		itemTier = msg.getByte();
	}

	g_game().playerRequestDepotSearchItem(player->getID(), itemId, itemTier);
}

void ProtocolGame::parseRetrieveDepotSearch(NetworkMessage &msg) {
	if (oldProtocol) {
		return;
	}

	uint16_t itemId = msg.get<uint16_t>();
	uint8_t itemTier = 0;
	if (Item::items[itemId].upgradeClassification > 0) {
		itemTier = msg.getByte();
	}
	uint8_t type = msg.getByte();

	g_game().playerRequestDepotSearchRetrieve(player->getID(), itemId, itemTier, type);
}

void ProtocolGame::parseOpenParentContainer(NetworkMessage &msg) {
	if (oldProtocol) {
		return;
	}

	Position pos = msg.getPosition();
	g_game().playerRequestOpenContainerFromDepotSearch(player->getID(), pos);
}

void ProtocolGame::sendUpdateCreature(std::shared_ptr<Creature> creature) {
	if (oldProtocol || !creature || !player) {
		return;
	}

	auto tile = creature->getTile();
	if (!tile) {
		return;
	}

	if (!canSee(creature)) {
		return;
	}

	int32_t stackPos = tile->getClientIndexOfCreature(player, creature);
	if (stackPos == -1 || stackPos >= 10) {
		return;
	}

	NetworkMessage msg;
	msg.addByte(0x6B);
	msg.addPosition(creature->getPosition());
	msg.addByte(static_cast<uint8_t>(stackPos));
	AddCreature(msg, creature, false, 0);
	writeToOutputBuffer(msg);
}

void ProtocolGame::getForgeInfoMap(std::shared_ptr<Item> item, std::map<uint16_t, std::map<uint8_t, uint16_t>> &itemsMap) const {
	std::map<uint8_t, uint16_t> itemInfo;
	itemInfo.insert({ item->getTier(), item->getItemCount() });
	auto [first, inserted] = itemsMap.try_emplace(item->getID(), itemInfo);
	if (!inserted) {
		auto [otherFirst, otherInserted] = itemsMap[item->getID()].try_emplace(item->getTier(), item->getItemCount());
		if (!otherInserted) {
			(itemsMap[item->getID()])[item->getTier()] += item->getItemCount();
		}
	}
}

void ProtocolGame::sendForgeSkillStats(NetworkMessage &msg) const {
	if (oldProtocol) {
		return;
	}

	std::vector<Slots_t> slots { CONST_SLOT_LEFT, CONST_SLOT_ARMOR, CONST_SLOT_HEAD, CONST_SLOT_LEGS };
	for (const auto &slot : slots) {
		double_t skill = 0;
		if (std::shared_ptr<Item> item = player->getInventoryItem(slot); item) {
			const ItemType &it = Item::items[item->getID()];
			if (it.isWeapon()) {
				skill = item->getFatalChance() * 100;
			}
			if (it.isArmor()) {
				skill = item->getDodgeChance() * 100;
			}
			if (it.isHelmet()) {
				skill = item->getMomentumChance() * 100;
			}
			if (it.isLegs()) {
				skill = item->getTranscendenceChance() * 100;
			}
		}

		auto skillCast = static_cast<uint16_t>(skill);
		msg.add<uint16_t>(skillCast);
		msg.add<uint16_t>(skillCast);
	}
}

void ProtocolGame::sendBosstiaryData() {
	if (oldProtocol) {
		return;
	}

	NetworkMessage msg;
	msg.addByte(0x61);

	msg.add<uint16_t>(25); // Number of kills to achieve 'Bane Prowess'
	msg.add<uint16_t>(100); // Number of kills to achieve 'Bane expertise'
	msg.add<uint16_t>(300); // Number of kills to achieve 'Base Mastery'

	msg.add<uint16_t>(5); // Number of kills to achieve 'Archfoe Prowess'
	msg.add<uint16_t>(20); // Number of kills to achieve 'Archfoe Expertise'
	msg.add<uint16_t>(60); // Number of kills to achieve 'Archfoe Mastery'

	msg.add<uint16_t>(1); // Number of kills to achieve 'Nemesis Prowess'
	msg.add<uint16_t>(3); // Number of kills to achieve 'Nemesis Expertise'
	msg.add<uint16_t>(5); // Number of kills to achieve 'Nemesis Mastery'

	msg.add<uint16_t>(5); // Points will receive when reach 'Bane Prowess'
	msg.add<uint16_t>(15); // Points will receive when reach 'Bane Expertise'
	msg.add<uint16_t>(30); // Points will receive when reach 'Base Mastery'

	msg.add<uint16_t>(10); // Points will receive when reach 'Archfoe Prowess'
	msg.add<uint16_t>(30); // Points will receive when reach 'Archfoe Expertise'
	msg.add<uint16_t>(60); // Points will receive when reach 'Archfoe Mastery'

	msg.add<uint16_t>(10); // Points will receive when reach 'Nemesis Prowess'
	msg.add<uint16_t>(30); // Points will receive when reach 'Nemesis Expertise'
	msg.add<uint16_t>(60); // Points will receive when reach 'Nemesis Mastery'

	writeToOutputBuffer(msg);
}

void ProtocolGame::parseSendBosstiary() {
	if (oldProtocol) {
		return;
	}

	sendBosstiaryData();

	NetworkMessage msg;
	msg.addByte(0x73);

	auto mtype_map = g_ioBosstiary().getBosstiaryMap();
	auto bossesBuffer = msg.getBufferPosition();
	uint16_t bossesCount = 0;
	msg.skipBytes(2);

	for (const auto &[bossid, name] : mtype_map) {
		const auto mType = g_monsters().getMonsterType(name);
		if (!mType) {
			continue;
		}

		auto bossRace = mType->info.bosstiaryRace;
		if (bossRace < BosstiaryRarity_t::RARITY_BANE || bossRace > BosstiaryRarity_t::RARITY_NEMESIS) {
			g_logger().error("[{}] monster {} have wrong boss race {}", __FUNCTION__, mType->name, fmt::underlying(bossRace));
			continue;
		}

		auto killCount = player->getBestiaryKillCount(bossid);
		msg.add<uint32_t>(bossid);
		msg.addByte(static_cast<uint8_t>(bossRace));
		msg.add<uint32_t>(killCount);
		msg.addByte(0);
		msg.addByte(player->isBossOnBosstiaryTracker(mType) ? 0x01 : 0x00);
		++bossesCount;
	}

	msg.setBufferPosition(bossesBuffer);
	msg.add<uint16_t>(bossesCount);

	writeToOutputBuffer(msg);
}

void ProtocolGame::parseSendBosstiarySlots() {
	if (oldProtocol) {
		return;
	}

	uint32_t bossIdSlotOne = player->getSlotBossId(1);
	uint32_t bossIdSlotTwo = player->getSlotBossId(2);
	uint32_t boostedBossId = g_ioBosstiary().getBoostedBossId();

	// Sanity checks
	std::string boostedBossName = g_ioBosstiary().getBoostedBossName();
	const auto mTypeBoosted = g_monsters().getMonsterType(boostedBossName);
	auto boostedBossRace = mTypeBoosted ? mTypeBoosted->info.bosstiaryRace : BosstiaryRarity_t::BOSS_INVALID;
	auto isValidBoostedBoss = boostedBossId == 0 || boostedBossRace >= BosstiaryRarity_t::RARITY_BANE && boostedBossRace <= BosstiaryRarity_t::RARITY_NEMESIS;
	if (!isValidBoostedBoss) {
		g_logger().error("[{}] The boosted boss '{}' has an invalid race", __FUNCTION__, boostedBossName);
		return;
	}

	const auto mTypeSlotOne = g_ioBosstiary().getMonsterTypeByBossRaceId((uint16_t)bossIdSlotOne);
	auto bossRaceSlotOne = mTypeSlotOne ? mTypeSlotOne->info.bosstiaryRace : BosstiaryRarity_t::BOSS_INVALID;
	auto isValidBossSlotOne = bossIdSlotOne == 0 || bossRaceSlotOne >= BosstiaryRarity_t::RARITY_BANE && bossRaceSlotOne <= BosstiaryRarity_t::RARITY_NEMESIS;
	if (!isValidBossSlotOne) {
		g_logger().error("[{}] boss slot1 with race id '{}' has an invalid race", __FUNCTION__, bossIdSlotOne);
		return;
	}

	const auto mTypeSlotTwo = g_ioBosstiary().getMonsterTypeByBossRaceId((uint16_t)bossIdSlotTwo);
	auto bossRaceSlotTwo = mTypeSlotTwo ? mTypeSlotTwo->info.bosstiaryRace : BosstiaryRarity_t::BOSS_INVALID;
	auto isValidBossSlotTwo = bossIdSlotTwo == 0 || bossRaceSlotTwo >= BosstiaryRarity_t::RARITY_BANE && bossRaceSlotTwo <= BosstiaryRarity_t::RARITY_NEMESIS;
	if (!isValidBossSlotTwo) {
		g_logger().error("[{}] boss slot1 with race id '{}' has an invalid race", __FUNCTION__, bossIdSlotTwo);
		return;
	}

	sendBosstiaryData();

	NetworkMessage msg;
	msg.addByte(0x62);

	uint32_t playerBossPoints = player->getBossPoints();
	uint16_t currentBonus = g_ioBosstiary().calculateLootBonus(playerBossPoints);
	uint32_t pointsNextBonus = g_ioBosstiary().calculateBossPoints(currentBonus + 1);
	msg.add<uint32_t>(playerBossPoints); // Player Points
	msg.add<uint32_t>(pointsNextBonus); // Total Points next bonus
	msg.add<uint16_t>(currentBonus); // Current Bonus
	msg.add<uint16_t>(currentBonus + 1); // Next Bonus

	uint32_t removePrice = g_ioBosstiary().calculteRemoveBoss(player->getRemoveTimes());

	auto bossesUnlockedList = g_ioBosstiary().getBosstiaryFinished(player);
	if (auto it = std::ranges::find(bossesUnlockedList.begin(), bossesUnlockedList.end(), boostedBossId);
		it != bossesUnlockedList.end()) {
		bossesUnlockedList.erase(it);
	}
	auto bossesUnlockedSize = static_cast<uint16_t>(bossesUnlockedList.size());

	bool isSlotOneUnlocked = (bossesUnlockedSize > 0 ? true : false);
	msg.addByte(isSlotOneUnlocked ? 1 : 0);
	msg.add<uint32_t>(isSlotOneUnlocked ? bossIdSlotOne : 0);
	if (isSlotOneUnlocked && bossIdSlotOne != 0) {
		// Variables Boss Slot One
		auto bossKillCount = player->getBestiaryKillCount(static_cast<uint16_t>(bossIdSlotOne));
		auto slotOneBossLevel = g_ioBosstiary().getBossCurrentLevel(player, (uint16_t)bossIdSlotOne);
		uint16_t bonusBossSlotOne = currentBonus + (slotOneBossLevel == 3 ? 25 : 0);
		uint8_t isSlotOneInactive = bossIdSlotOne == boostedBossId ? 1 : 0;
		// Bytes Slot One
		sendBosstiarySlotsBytes(msg, static_cast<uint8_t>(bossRaceSlotOne), bossKillCount, bonusBossSlotOne, 0, isSlotOneInactive, removePrice);
		bossesUnlockedSize--;
	}

	uint32_t slotTwoPoints = 1500;
	bool isSlotTwoUnlocked = (playerBossPoints >= slotTwoPoints ? true : false);
	msg.addByte(isSlotTwoUnlocked ? 1 : 0);
	msg.add<uint32_t>(isSlotTwoUnlocked ? bossIdSlotTwo : slotTwoPoints);
	if (isSlotTwoUnlocked && bossIdSlotTwo != 0) {
		// Variables Boss Slot Two
		auto bossKillCount = player->getBestiaryKillCount((uint16_t)(bossIdSlotTwo));
		auto slotTwoBossLevel = g_ioBosstiary().getBossCurrentLevel(player, (uint16_t)bossIdSlotTwo);
		uint16_t bonusBossSlotTwo = currentBonus + (slotTwoBossLevel == 3 ? 25 : 0);
		uint8_t isSlotTwoInactive = bossIdSlotTwo == boostedBossId ? 1 : 0;
		// Bytes Slot Two
		sendBosstiarySlotsBytes(msg, static_cast<uint8_t>(bossRaceSlotTwo), bossKillCount, bonusBossSlotTwo, 0, isSlotTwoInactive, removePrice);
		bossesUnlockedSize--;
	}

	bool isTodaySlotUnlocked = g_configManager().getBoolean(BOOSTED_BOSS_SLOT, __FUNCTION__);
	msg.addByte(isTodaySlotUnlocked ? 1 : 0);
	msg.add<uint32_t>(boostedBossId);
	if (isTodaySlotUnlocked && boostedBossId != 0) {
		auto boostedBossKillCount = player->getBestiaryKillCount(static_cast<uint16_t>(boostedBossId));
		auto boostedLootBonus = static_cast<uint16_t>(g_configManager().getNumber(BOOSTED_BOSS_LOOT_BONUS, __FUNCTION__));
		auto bosstiaryMultiplier = static_cast<uint8_t>(g_configManager().getNumber(BOSSTIARY_KILL_MULTIPLIER, __FUNCTION__));
		auto boostedKillBonus = static_cast<uint8_t>(g_configManager().getNumber(BOOSTED_BOSS_KILL_BONUS, __FUNCTION__));
		sendBosstiarySlotsBytes(msg, static_cast<uint8_t>(boostedBossRace), boostedBossKillCount, boostedLootBonus, bosstiaryMultiplier + boostedKillBonus, 0, 0);
	}

	msg.addByte(bossesUnlockedSize != 0 ? 1 : 0);
	if (bossesUnlockedSize != 0) {
		auto unlockCountBuffer = msg.getBufferPosition();
		uint16_t bossesCount = 0;
		msg.skipBytes(2);
		for (const auto &bossId : bossesUnlockedList) {
			if (bossId == bossIdSlotOne || bossId == bossIdSlotTwo) {
				continue;
			}

			const auto mType = g_ioBosstiary().getMonsterTypeByBossRaceId(bossId);
			if (!mType) {
				g_logger().error("[{}] monster {} not found", __FUNCTION__, bossId);
				continue;
			}

			auto bossRace = mType->info.bosstiaryRace;
			if (bossRace < BosstiaryRarity_t::RARITY_BANE || bossRace > BosstiaryRarity_t::RARITY_NEMESIS) {
				g_logger().error("[{}] monster {} have wrong boss race {}", __FUNCTION__, mType->name, fmt::underlying(bossRace));
				continue;
			}

			msg.add<uint32_t>(bossId);
			msg.addByte(static_cast<uint8_t>(bossRace));
			bossesCount++;
		}
		msg.setBufferPosition(unlockCountBuffer);
		msg.add<uint16_t>(bossesCount);
	}

	writeToOutputBuffer(msg);
	parseSendResourceBalance();
}

void ProtocolGame::parseBosstiarySlot(NetworkMessage &msg) {
	if (oldProtocol) {
		return;
	}

	uint8_t slotBossId = msg.getByte();
	uint32_t selectedBossId = msg.get<uint32_t>();

	g_game().playerBosstiarySlot(player->getID(), slotBossId, selectedBossId);
}

void ProtocolGame::sendPodiumDetails(NetworkMessage &msg, const std::vector<uint16_t> &toSendMonsters, bool isBoss) const {
	auto toSendMonstersSize = static_cast<uint16_t>(toSendMonsters.size());
	msg.add<uint16_t>(toSendMonstersSize);
	for (const auto &raceId : toSendMonsters) {
		const auto mType = g_monsters().getMonsterTypeByRaceId(raceId, isBoss);
		if (!mType) {
			continue;
		}

		// Podium of tenacity only need raceId
		if (!isBoss) {
			msg.add<uint16_t>(raceId);
			continue;
		}

		auto monsterOutfit = mType->info.outfit;
		msg.add<uint16_t>(raceId);
		auto isLookType = monsterOutfit.lookType != 0;
		// "Tantugly's Head" boss have to send other looktype to the podium
		if (monsterOutfit.lookTypeEx == 35105) {
			monsterOutfit.lookTypeEx = 39003;
			msg.addString("Tentugly", "ProtocolGame::sendPodiumDetails - Tentugly");
		} else {
			msg.addString(mType->name, "ProtocolGame::sendPodiumDetails - mType->name");
		}
		msg.add<uint16_t>(monsterOutfit.lookType);
		if (isLookType) {
			msg.addByte(monsterOutfit.lookHead);
			msg.addByte(monsterOutfit.lookBody);
			msg.addByte(monsterOutfit.lookLegs);
			msg.addByte(monsterOutfit.lookFeet);
			msg.addByte(monsterOutfit.lookAddons);
		} else {
			msg.add<uint16_t>(monsterOutfit.lookTypeEx);
		}
	}
}

void ProtocolGame::sendMonsterPodiumWindow(std::shared_ptr<Item> podium, const Position &position, uint16_t itemId, uint8_t stackPos) {
	if (!podium || oldProtocol) {
		g_logger().error("[{}] item is nullptr", __FUNCTION__);
		return;
	}

	NetworkMessage msg;
	msg.addByte(0xC2);

	auto podiumVisible = podium->getCustomAttribute("PodiumVisible");
	auto lookType = podium->getCustomAttribute("LookType");
	auto lookDirection = podium->getCustomAttribute("LookDirection");

	bool isBossSelected = false;
	uint16_t lookValue = 0;
	if (lookType) {
		lookValue = static_cast<uint16_t>(lookType->getInteger());
		isBossSelected = lookValue > 0;
	}

	msg.add<uint16_t>(isBossSelected ? lookValue : 0); // Boss LookType
	if (isBossSelected) {
		auto lookHead = podium->getCustomAttribute("LookHead");
		auto lookBody = podium->getCustomAttribute("LookBody");
		auto lookLegs = podium->getCustomAttribute("LookLegs");
		auto lookFeet = podium->getCustomAttribute("LookFeet");

		msg.addByte(lookHead ? static_cast<uint8_t>(lookHead->getInteger()) : 0);
		msg.addByte(lookBody ? static_cast<uint8_t>(lookBody->getInteger()) : 0);
		msg.addByte(lookLegs ? static_cast<uint8_t>(lookLegs->getInteger()) : 0);
		msg.addByte(lookFeet ? static_cast<uint8_t>(lookFeet->getInteger()) : 0);

		auto lookAddons = podium->getCustomAttribute("LookAddons");
		msg.addByte(lookAddons ? static_cast<uint8_t>(lookAddons->getInteger()) : 0);
	} else {
		msg.add<uint16_t>(0); // Boss LookType
	}
	msg.add<uint16_t>(0); // Size of an unknown list. (No ingame visual effect)

	bool isBossPodium = podium->getID() == ITEM_PODIUM_OF_VIGOUR;
	msg.addByte(isBossPodium ? 0x01 : 0x00); // Bosstiary or bestiary
	if (isBossPodium) {
		const auto &unlockedBosses = g_ioBosstiary().getBosstiaryFinished(player, 2);
		sendPodiumDetails(msg, unlockedBosses, true);
	} else {
		const auto &unlockedMonsters = g_iobestiary().getBestiaryFinished(player);
		sendPodiumDetails(msg, unlockedMonsters, false);
	}

	msg.addPosition(position); // Position of the podium on the map
	msg.add<uint16_t>(itemId); // ClientID of the podium
	msg.addByte(stackPos); // StackPos of the podium on the map

	msg.addByte(podiumVisible ? static_cast<uint8_t>(podiumVisible->getInteger()) : 0x01); // A boolean saying if it's visible or not
	msg.addByte(lookType ? 0x01 : 0x00); // A boolean saying if there's a boss selected
	msg.addByte(lookDirection ? static_cast<uint8_t>(lookDirection->getInteger()) : 2); // Direction where the boss is looking
	writeToOutputBuffer(msg);
}

void ProtocolGame::parseSetMonsterPodium(NetworkMessage &msg) const {
	if (!player || oldProtocol) {
		return;
	}

	// For some reason the cip sends uint32_t, but we use uint16_t, so let's just ignore that
	uint16_t monsterRaceId = (uint16_t)msg.get<uint32_t>();
	Position pos = msg.getPosition();
	uint16_t itemId = msg.get<uint16_t>();
	uint8_t stackpos = msg.getByte();
	uint8_t direction = msg.getByte();
	uint8_t podiumVisible = msg.getByte();
	uint8_t monsterVisible = msg.getByte();

	g_game().playerSetMonsterPodium(player->getID(), monsterRaceId, pos, stackpos, itemId, direction, std::make_pair(podiumVisible, monsterVisible));
}

void ProtocolGame::sendBosstiaryCooldownTimer() {
	if (!player || oldProtocol) {
		return;
	}

	NetworkMessage msg;
	msg.addByte(0xBD);

	auto startBosses = msg.getBufferPosition();
	msg.skipBytes(2); // Boss count
	uint16_t bossesCount = 0;
	for (std::map<uint16_t, std::string> bossesMap = g_ioBosstiary().getBosstiaryMap();
		 const auto &[bossRaceId, _] : bossesMap) {
		const auto mType = g_ioBosstiary().getMonsterTypeByBossRaceId(bossRaceId);
		if (!mType) {
			continue;
		}

		auto timerValue = player->kv()->scoped("boss.cooldown")->get(toKey(std::to_string(bossRaceId)));
		if (!timerValue || !timerValue.has_value()) {
			continue;
		}
		auto timer = timerValue->getNumber();
		uint64_t sendTimer = timer > 0 ? static_cast<uint64_t>(timer) : 0;
		msg.add<uint32_t>(bossRaceId); // bossRaceId
		msg.add<uint64_t>(sendTimer); // Boss cooldown in seconds
		bossesCount++;
	}
	auto endBosses = msg.getBufferPosition();
	msg.setBufferPosition(startBosses);
	msg.add<uint16_t>(bossesCount);
	msg.setBufferPosition(endBosses);

	writeToOutputBuffer(msg);
}

void ProtocolGame::sendBosstiaryEntryChanged(uint32_t bossid) {
	if (oldProtocol) {
		return;
	}

	NetworkMessage msg;
	msg.addByte(0xE6);
	msg.add<uint32_t>(bossid);
	writeToOutputBuffer(msg);
}

void ProtocolGame::sendSingleSoundEffect(const Position &pos, SoundEffect_t id, SourceEffect_t source) {
	if (oldProtocol) {
		return;
	}

	NetworkMessage msg;
	msg.addByte(0x83);
	msg.addPosition(pos);
	msg.addByte(0x06); // Sound effect type
	msg.addByte(static_cast<uint8_t>(source)); // Sound source type
	msg.add<uint16_t>(static_cast<uint16_t>(id)); // Sound id
	msg.addByte(0x00); // Breaking the effects loop
	writeToOutputBuffer(msg);
}

void ProtocolGame::sendDoubleSoundEffect(
	const Position &pos,
	SoundEffect_t mainSoundId,
	SourceEffect_t mainSource,
	SoundEffect_t secondarySoundId,
	SourceEffect_t secondarySource
) {
	if (oldProtocol) {
		return;
	}

	NetworkMessage msg;
	msg.addByte(0x83);
	msg.addPosition(pos);

	// Primary sound
	msg.addByte(0x06); // Sound effect type
	msg.addByte(static_cast<uint8_t>(mainSource)); // Sound source type
	msg.add<uint16_t>(static_cast<uint16_t>(mainSoundId)); // Sound id

	// Secondary sound (Can be an array too, but not necessary here)
	msg.addByte(0x07); // Multiple effect type
	msg.addByte(0x01); // Useless ENUM (So far)
	msg.addByte(static_cast<uint8_t>(secondarySource)); // Sound source type
	msg.add<uint16_t>(static_cast<uint16_t>(secondarySoundId)); // Sound id

	msg.addByte(0x00); // Breaking the effects loop
	writeToOutputBuffer(msg);
}

void ProtocolGame::parseOpenWheel(NetworkMessage &msg) {
	if (oldProtocol || !g_configManager().getBoolean(TOGGLE_WHEELSYSTEM, __FUNCTION__)) {
		return;
	}

	auto ownerId = msg.get<uint32_t>();
	g_game().playerOpenWheel(player->getID(), ownerId);
}

void ProtocolGame::parseWheelGemAction(NetworkMessage &msg) {
	if (oldProtocol || !g_configManager().getBoolean(TOGGLE_WHEELSYSTEM, __FUNCTION__)) {
		return;
	}

	g_game().playerWheelGemAction(player->getID(), msg);
}

void ProtocolGame::sendOpenWheelWindow(uint32_t ownerId) {
	if (!player || oldProtocol || !g_configManager().getBoolean(TOGGLE_WHEELSYSTEM, __FUNCTION__)) {
		return;
	}

	NetworkMessage msg;
	player->wheel()->sendOpenWheelWindow(msg, ownerId);
	writeToOutputBuffer(msg);
}

void ProtocolGame::parseSaveWheel(NetworkMessage &msg) {
	if (oldProtocol || !g_configManager().getBoolean(TOGGLE_WHEELSYSTEM, __FUNCTION__)) {
		return;
	}

	g_game().playerSaveWheel(player->getID(), msg);
}

void ProtocolGame::sendDisableLoginMusic() {
	if (oldProtocol) {
		return;
	}

	NetworkMessage msg;
	msg.addByte(0x85);
	msg.addByte(0x01);
	msg.addByte(0x00);
	msg.addByte(0x00);
	writeToOutputBuffer(msg);
}<|MERGE_RESOLUTION|>--- conflicted
+++ resolved
@@ -1035,81 +1035,43 @@
 			parseAutoWalk(msg);
 			break;
 		case 0x65:
-<<<<<<< HEAD
-			addGameTask(&Game::playerMove, player->getID(), Direction::North);
+			g_game().playerMove(player->getID(), Direction::North);
 			break;
 		case 0x66:
-			addGameTask(&Game::playerMove, player->getID(), Direction::East);
+			g_game().playerMove(player->getID(), Direction::East);
 			break;
 		case 0x67:
-			addGameTask(&Game::playerMove, player->getID(), Direction::South);
+			g_game().playerMove(player->getID(), Direction::South);
 			break;
 		case 0x68:
-			addGameTask(&Game::playerMove, player->getID(), Direction::West);
-=======
-			g_game().playerMove(player->getID(), DIRECTION_NORTH);
-			break;
-		case 0x66:
-			g_game().playerMove(player->getID(), DIRECTION_EAST);
-			break;
-		case 0x67:
-			g_game().playerMove(player->getID(), DIRECTION_SOUTH);
-			break;
-		case 0x68:
-			g_game().playerMove(player->getID(), DIRECTION_WEST);
->>>>>>> 955fddea
+			g_game().playerMove(player->getID(), Direction::West);
 			break;
 		case 0x69:
 			g_game().playerStopAutoWalk(player->getID());
 			break;
 		case 0x6A:
-<<<<<<< HEAD
-			addGameTask(&Game::playerMove, player->getID(), Direction::NorthEast);
+			g_game().playerMove(player->getID(), Direction::NorthEast);
 			break;
 		case 0x6B:
-			addGameTask(&Game::playerMove, player->getID(), Direction::SouthEast);
+			g_game().playerMove(player->getID(), Direction::SouthEast);
 			break;
 		case 0x6C:
-			addGameTask(&Game::playerMove, player->getID(), Direction::SouthWest);
+			g_game().playerMove(player->getID(), Direction::SouthWest);
 			break;
 		case 0x6D:
-			addGameTask(&Game::playerMove, player->getID(), Direction::NorthWest);
+			g_game().playerMove(player->getID(), Direction::NorthWest);
 			break;
 		case 0x6F:
-			addGameTaskTimed(DISPATCHER_TASK_EXPIRATION, "Game::playerTurn", &Game::playerTurn, player->getID(), Direction::North);
+			g_game().playerTurn(player->getID(), Direction::Noth);
 			break;
 		case 0x70:
-			addGameTaskTimed(DISPATCHER_TASK_EXPIRATION, "Game::playerTurn", &Game::playerTurn, player->getID(), Direction::East);
+			g_game().playerTurn(player->getID(), Direction::East);
 			break;
 		case 0x71:
-			addGameTaskTimed(DISPATCHER_TASK_EXPIRATION, "Game::playerTurn", &Game::playerTurn, player->getID(), Direction::South);
+			g_game().playerTurn(player->getID(), Direction::South);
 			break;
 		case 0x72:
-			addGameTaskTimed(DISPATCHER_TASK_EXPIRATION, "Game::playerTurn", &Game::playerTurn, player->getID(), Direction::West);
-=======
-			g_game().playerMove(player->getID(), DIRECTION_NORTHEAST);
-			break;
-		case 0x6B:
-			g_game().playerMove(player->getID(), DIRECTION_SOUTHEAST);
-			break;
-		case 0x6C:
-			g_game().playerMove(player->getID(), DIRECTION_SOUTHWEST);
-			break;
-		case 0x6D:
-			g_game().playerMove(player->getID(), DIRECTION_NORTHWEST);
-			break;
-		case 0x6F:
-			g_game().playerTurn(player->getID(), DIRECTION_NORTH);
-			break;
-		case 0x70:
-			g_game().playerTurn(player->getID(), DIRECTION_EAST);
-			break;
-		case 0x71:
-			g_game().playerTurn(player->getID(), DIRECTION_SOUTH);
-			break;
-		case 0x72:
-			g_game().playerTurn(player->getID(), DIRECTION_WEST);
->>>>>>> 955fddea
+			g_game().playerTurn(player->getID(), Direction::West);
 			break;
 		case 0x73:
 			parseTeleport(msg);

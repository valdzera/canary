/**
 * Canary - A free and open-source MMORPG server emulator
 * Copyright (©) 2019-2024 OpenTibiaBR <opentibiabr@outlook.com>
 * Repository: https://github.com/opentibiabr/canary
 * License: https://github.com/opentibiabr/canary/blob/main/LICENSE
 * Contributors: https://github.com/opentibiabr/canary/graphs/contributors
 * Website: https://docs.opentibiabr.com/
 */

#include "server/network/message/outputmessage.hpp"

#include "lib/di/container.hpp"
#include "server/network/protocol/protocol.hpp"
#include "game/scheduling/dispatcher.hpp"
#include "utils/lockfree.hpp"

constexpr uint16_t OUTPUTMESSAGE_FREE_LIST_CAPACITY = 2048;
constexpr std::chrono::milliseconds OUTPUTMESSAGE_AUTOSEND_DELAY { 10 };

OutputMessagePool &OutputMessagePool::getInstance() {
	return inject<OutputMessagePool>();
}

void OutputMessagePool::scheduleSendAll() {
	g_dispatcher().scheduleEvent(
		OUTPUTMESSAGE_AUTOSEND_DELAY.count(), [this] { sendAll(); }, "OutputMessagePool::sendAll"
	);
}

void OutputMessagePool::sendAll() {
	// dispatcher thread
	for (const auto &protocol : bufferedProtocols) {
		auto &msg = protocol->getCurrentBuffer();
		if (msg) {
			protocol->send(std::move(msg));
		}
	}

	if (!bufferedProtocols.empty()) {
		scheduleSendAll();
	}
}

void OutputMessagePool::addProtocolToAutosend(const Protocol_ptr &protocol) {
	// dispatcher thread
	if (bufferedProtocols.empty()) {
		scheduleSendAll();
	}
	bufferedProtocols.emplace_back(protocol);
}

void OutputMessagePool::removeProtocolFromAutosend(const Protocol_ptr &protocol) {
	// dispatcher thread
<<<<<<< HEAD
	const auto it = std::ranges::find(bufferedProtocols.begin(), bufferedProtocols.end(), protocol);
=======
	const auto it = std::ranges::find(bufferedProtocols, protocol);
>>>>>>> 135866a6
	if (it != bufferedProtocols.end()) {
		*it = bufferedProtocols.back();
		bufferedProtocols.pop_back();
	}
}

OutputMessage_ptr OutputMessagePool::getOutputMessage() {
	return std::allocate_shared<OutputMessage>(LockfreePoolingAllocator<OutputMessage, OUTPUTMESSAGE_FREE_LIST_CAPACITY>());
}<|MERGE_RESOLUTION|>--- conflicted
+++ resolved
@@ -51,11 +51,7 @@
 
 void OutputMessagePool::removeProtocolFromAutosend(const Protocol_ptr &protocol) {
 	// dispatcher thread
-<<<<<<< HEAD
-	const auto it = std::ranges::find(bufferedProtocols.begin(), bufferedProtocols.end(), protocol);
-=======
 	const auto it = std::ranges::find(bufferedProtocols, protocol);
->>>>>>> 135866a6
 	if (it != bufferedProtocols.end()) {
 		*it = bufferedProtocols.back();
 		bufferedProtocols.pop_back();

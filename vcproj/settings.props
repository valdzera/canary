--- conflicted
+++ resolved
@@ -37,11 +37,7 @@
     </CANARY_LIBDEPS_D>
   </PropertyGroup>
 
-<<<<<<< HEAD
-  <PropertyGroup Condition="'$(FEATURE_METRICS_DEFINED)' == 'true'">
-=======
   <PropertyGroup Condition="'$(FEATURE_METRICS)' == 'true'">
->>>>>>> f05fb5dd
     <OPENTELEMETRY_LIBS>
       opentelemetry_common.lib;
       opentelemetry_exporter_in_memory.lib;
